--- conflicted
+++ resolved
@@ -2,14 +2,9 @@
 
 PREFIX ?= $(HOME)/.idris2
 
-<<<<<<< HEAD
-=======
-CC ?= clang
-
 # For Windows targets. Set to 1 to support Windows 7.
 OLD_WIN ?= 0
 
->>>>>>> 8f80e776
 ##################################################################
 
 RANLIB ?= ranlib
