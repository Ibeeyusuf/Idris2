--- conflicted
+++ resolved
@@ -169,12 +169,10 @@
 
 * Adds `leftmost` and `rightmost` to `Control.Order`, a generalisation of `min` and `max`.
 
-<<<<<<< HEAD
 * `Eq` and `Ord` implementations for `Fin n` now run in constant time.
-=======
+
 * Adds `getTermCols` and `getTermLines` to the base library. They return the size of the
   terminal if either stdin or stdout is a tty.
->>>>>>> 8d7791ba
 
 #### System
 
