--- conflicted
+++ resolved
@@ -3,7 +3,6 @@
 import Language.Reflection
 
 %language ElabReflection
-<<<<<<< HEAD
 
 fc : FC
 fc = EmptyFC
@@ -11,8 +10,6 @@
 quoteTest : TTImp -> TTImp -> List Decl
 quoteTest f arg = `[ myFunc : ~(IApp fc f arg) ]
 
-=======
->>>>>>> 15bc6a39
 axes : (n : Nat) -> {auto gt : GT n 0} -> {auto lte : LTE n 4} -> Vect n String
 axes 1 = ["x"]
 axes 2 = "y" :: axes 1
