--- conflicted
+++ resolved
@@ -3,8 +3,7 @@
 Main> 
 Bye for now!
 1/1: Building Issue637-2 (Issue637-2.idr)
-Error: Couldn't parse any alternatives:
-1: Expected an indented non-empty block.
+Error: Expected an indented non-empty block.
 
 Issue637-2:5:3--5:7
  1 | namespace A
@@ -12,24 +11,13 @@
  3 |   foo3 : Int -> Int
  4 |   foo3 x with (x + 1)
  5 |   foo3 x | y = y + x
-<<<<<<< HEAD
-       ^
-... (1 others)
-=======
        ^^^^
 
->>>>>>> 15bc6a39
 1/1: Building Issue637-3 (Issue637-3.idr)
-Error: Couldn't parse any alternatives:
-1: Expected an indented non-empty block.
+Error: Expected an indented non-empty block.
 
 Issue637-3:3:1--3:5
  1 | foo5 : Int -> Int
  2 | foo5 x with (x + 1)
  3 | foo5 x | y = y + x
-<<<<<<< HEAD
-     ^
-... (1 others)
-=======
      ^^^^
->>>>>>> 15bc6a39
