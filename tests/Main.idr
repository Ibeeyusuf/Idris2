--- conflicted
+++ resolved
@@ -194,15 +194,12 @@
        "with001", "with002", "with004", "with005",
        -- with-disambiguation
        "with003",
-<<<<<<< HEAD
        -- pretty printing
        "pretty001",
        -- golden file testing
-       "golden001"]
-=======
+       "golden001",
        -- unification
        "unify001"]
->>>>>>> 217c4429
 
 typeddTests : TestPool
 typeddTests = MkTestPool "Type Driven Development" [] Nothing
