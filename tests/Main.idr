module Main

import Test.Golden

%default covering

------------------------------------------------------------------------
-- Test cases

ttimpTests : TestPool
ttimpTests = MkTestPool "TTImp" [] Nothing
     [ "basic001", "basic002", "basic003", "basic004", "basic005"
     , "basic006"
     , "coverage001", "coverage002"
     , "dot001"
     , "eta001", "eta002"
     , "lazy001"
     , "nest001", "nest002"
     , "perf001", "perf002", "perf003"
     , "record001", "record002", "record003"
     , "qtt001", "qtt003"
     , "total001", "total002", "total003"
     ]

idrisTestsBasic : TestPool
idrisTestsBasic = MkTestPool "Fundamental language features" [] Nothing
      -- Fundamental language features
      ["basic001", "basic002", "basic003", "basic004", "basic005",
       "basic006", "basic007", "basic008", "basic009", "basic010",
       "basic011", "basic012", "basic013", "basic014", "basic015",
       "basic016", "basic017", "basic018", "basic019", "basic020",
       "basic021", "basic022", "basic023", "basic024", "basic025",
       "basic026", "basic027", "basic028", "basic029", "basic030",
       "basic031", "basic032", "basic033", "basic034", "basic035",
       "basic036", "basic037", "basic038", "basic039", "basic040",
       "basic041", "basic042", "basic043", "basic044", "basic045",
       "basic046", "basic047",             "basic049", "basic050",
       "basic051", "basic052", "basic053", "basic054", "basic055",
       "basic056", "basic057", "basic058", "basic059", "basic060",
       "basic061"]

idrisTestsCoverage : TestPool
idrisTestsCoverage = MkTestPool "Coverage checking" [] Nothing
       -- Coverage checking
      ["coverage001", "coverage002", "coverage003", "coverage004",
       "coverage005", "coverage006", "coverage007", "coverage008",
       "coverage009", "coverage010", "coverage011", "coverage012",
       "coverage013", "coverage014", "coverage015", "coverage016",
       "coverage017"]

idrisTestsCasetree : TestPool
idrisTestsCasetree = MkTestPool "Case tree building" [] Nothing
       -- Case tree building
      ["casetree001"]

idrisTestsWarning : TestPool
idrisTestsWarning = MkTestPool "Warnings" [] Nothing
     ["warning001"]

idrisTestsError : TestPool
idrisTestsError = MkTestPool "Error messages" [] Nothing
       -- Error messages
      ["error001", "error002", "error003", "error004", "error005",
       "error006", "error007", "error008", "error009", "error010",
       "error011", "error012", "error013", "error014", "error015",
       "error016", "error017", "error018", "error019",
       -- Parse errors
       "perror001", "perror002", "perror003", "perror004", "perror005",
       "perror006", "perror007", "perror008"]

idrisTestsInteractive : TestPool
idrisTestsInteractive = MkTestPool "Interactive editing" [] Nothing
       -- Interactive editing support
      ["interactive001", "interactive002", "interactive003", "interactive004",
       "interactive005", "interactive006", "interactive007", "interactive008",
       "interactive009", "interactive010", "interactive011", "interactive012",
       "interactive013", "interactive014", "interactive015", "interactive016",
       "interactive017", "interactive018", "interactive019", "interactive020",
       "interactive021", "interactive022", "interactive023", "interactive024",
       "interactive025", "interactive026", "interactive027", "interactive028",
       "interactive029", "interactive030", "interactive031", "interactive032",
       "interactive033", "interactive034", "interactive035", "interactive036"]

idrisTestsInterface : TestPool
idrisTestsInterface = MkTestPool "Interface" [] Nothing
       -- Interfaces
      ["interface001", "interface002", "interface003", "interface004",
       "interface005", "interface006", "interface007", "interface008",
       "interface009", "interface010", "interface011", "interface012",
       "interface013", "interface014", "interface015", "interface016",
       "interface017", "interface018", "interface019", "interface020",
       "interface021", "interface022", "interface023", "interface024",
       "interface025", "interface026", "interface027"]

idrisTestsLinear : TestPool
idrisTestsLinear = MkTestPool "Quantities" [] Nothing
       -- QTT and linearity related
       ["linear001", "linear002", "linear003", -- "linear004" -- disabled due to requiring linearity subtyping
        "linear005", "linear006", "linear007", "linear008",
        "linear009", "linear010", "linear011", "linear012",
        "linear013", "linear014"]

idrisTestsLiterate : TestPool
idrisTestsLiterate = MkTestPool "Literate programming" [] Nothing
       -- Literate
      ["literate001", "literate002", "literate003", "literate004",
       "literate005", "literate006", "literate007", "literate008",
       "literate009", "literate010", "literate011", "literate012",
       "literate013", "literate014", "literate015", "literate016"]

idrisTestsPerformance : TestPool
idrisTestsPerformance = MkTestPool "Performance" [] Nothing
       -- Performance: things which have been slow in the past, or which
       -- pose interesting challenges for the elaborator
      ["perf001", "perf002", "perf003", "perf004", "perf005",
       "perf007", "perf008"]

idrisTestsRegression : TestPool
idrisTestsRegression = MkTestPool "Various regressions" [] Nothing
       -- Miscellaneous regressions
      ["reg001", "reg002", "reg003", "reg004", "reg005", "reg006", "reg007",
       "reg008", "reg009", "reg010", "reg011", "reg012", "reg013", "reg014",
       "reg015", "reg016", "reg017", "reg018", "reg019", "reg020", "reg021",
       "reg022", "reg023", "reg024", "reg025", "reg026", "reg027", "reg028",
       "reg029", "reg030", "reg031", "reg032", "reg033", "reg034", "reg035",
       "reg036", "reg037", "reg038", "reg039", "reg040", "reg041", "reg042",
       "reg043", "reg044", "reg045"]

idrisTestsData : TestPool
idrisTestsData = MkTestPool "Data and record types" [] Nothing
      [-- Data types
       "data001",
       -- Records, access and dependent update
       "record001", "record002", "record003", "record004", "record005",
       "record006", "record007", "record008", "record009"]

idrisTestsBuiltin : TestPool
idrisTestsBuiltin = MkTestPool "Builtin types and functions" [] Nothing
      -- %builtin related tests for the frontend (type-checking)
      ["builtin001", "builtin002", "builtin003", "builtin004", "builtin005",
       "builtin006", "builtin007", "builtin008", "builtin009", "builtin010",
       "builtin011"]

idrisTestsEvaluator : TestPool
idrisTestsEvaluator = MkTestPool "Evaluation" [] Nothing
      [ -- Evaluator
       "evaluator001", "evaluator002", "evaluator003",
       -- Miscellaneous REPL
       "interpreter001", "interpreter002", "interpreter003", "interpreter004",
       "interpreter005", "interpreter006", "interpreter007"]

idrisTestsAllBackends : Requirement -> TestPool
idrisTestsAllBackends cg = MkTestPool
      ("Test across all backends: " ++ show cg ++ " instance")
      [] (Just cg)
      [ -- Evaluator
       "evaluator004",
       -- Unfortunately the behaviour of Double is platform dependent so the
       -- following test is turned off.
       -- "evaluator005",
       "basic048",
       "perf006"]

idrisTests : TestPool
idrisTests = MkTestPool "Misc" [] Nothing
       -- Documentation strings
      ["docs001", "docs002", "docs003",
       -- Eta equality
       "eta001",
       -- Modules and imports
       "import001", "import002", "import003", "import004", "import005",
       -- Implicit laziness, lazy evaluation
       "lazy001", "lazy002",
       -- Namespace blocks
       "namespace001",
       -- Parameters blocks
       "params001", "params002", "params003",
       -- Packages and ipkg files
       "pkg001", "pkg002", "pkg003", "pkg004", "pkg005", "pkg006", "pkg007",
       "pkg008", "pkg009", "pkg010",
       -- Positivity checking
       "positivity001", "positivity002", "positivity003",
       -- Larger programs arising from real usage. Typically things with
       -- interesting interactions between features
       "real001", "real002",
       -- Quotation and reflection
       "reflection001", "reflection002", "reflection003", "reflection004",
       "reflection005", "reflection006", "reflection007", "reflection008",
<<<<<<< HEAD
       "reflection009",
=======
       "reflection009","reflection010",
       -- Miscellaneous regressions
       "reg001", "reg002", "reg003", "reg004", "reg005", "reg006", "reg007",
       "reg008", "reg009", "reg010", "reg011", "reg012", "reg013", "reg014",
       "reg015", "reg016", "reg017", "reg018", "reg019", "reg020", "reg021",
       "reg022", "reg023", "reg024", "reg025", "reg026", "reg027", "reg028",
       "reg029", "reg030", "reg031", "reg032", "reg033", "reg034",
>>>>>>> e0309618
       -- Totality checking
       "total001", "total002", "total003", "total004", "total005",
       "total006", "total007", "total008", "total009", "total010",
       -- The 'with' rule
       "with001", "with002", "with004", "with005",
       -- with-disambiguation
       "with003",
       -- pretty printing
       "pretty001",
       -- golden file testing
       "golden001"]

typeddTests : TestPool
typeddTests = MkTestPool "Type Driven Development" [] Nothing
     [ "chapter01", "chapter02", "chapter03", "chapter04", "chapter05"
     , "chapter06", "chapter07", "chapter08", "chapter09", "chapter10"
     , "chapter11", "chapter12", "chapter13", "chapter14"
     ]

chezTests : TestPool
chezTests = MkTestPool "Chez backend" [] (Just Chez)
    [ "chez001", "chez002", "chez003", "chez004", "chez005", "chez006"
    , "chez007", "chez008", "chez009", "chez010", "chez011", "chez012"
    , "chez013", "chez014", "chez015", "chez016", "chez017", "chez018"
    , "chez019", "chez020", "chez021", "chez022", "chez023", "chez024"
    , "chez025", "chez026", "chez027", "chez028", "chez029", "chez030"
    , "chez031", "chez032", "chez033"
    , "futures001"
    , "bitops"
    , "casts"
    , "newints"
    , "integers"
    , "semaphores001"
    , "semaphores002"
    , "perf001"
    , "reg001"
    , "channels001", "channels002", "channels003", "channels004", "channels005"
    ]

refcTests : TestPool
refcTests = MkTestPool "Reference counting C backend" [] (Just C)
    [ "refc001" , "refc002"
    , "strings", "integers", "doubles"
    , "buffer", "clock", "args"
    ]

racketTests : TestPool
racketTests = MkTestPool "Racket backend" [] (Just Racket)
    [ "forkjoin001"
    , "semaphores001", "semaphores002"
    , "futures001"
    , "mutex001", "mutex002", "mutex003", "mutex004", "mutex005"
    , "conditions001" , "conditions002" , "conditions003" , "conditions004"
    , "conditions005"
--    , "conditions006"
--    , "conditions007"
    ]

nodeTests : TestPool
nodeTests = MkTestPool "Node backend" [] (Just Node)
    [ "node001", "node002", "node003", "node004", "node005", "node006"
    , "node007", "node008", "node009", "node011", "node012", "node015"
    , "node017", "node018", "node019", "node021", "node022", "node023"
    , "node024", "node025"
    , "perf001"
    -- , "node14", "node020"
    , "args"
    , "bitops"
    , "casts"
    , "newints"
    , "reg001"
    , "syntax001"
    , "tailrec001"
    , "idiom001"
    , "integers"
    ]

vmcodeInterpTests : TestPool
vmcodeInterpTests = MkTestPool "VMCode interpreter" [] Nothing
    [ "basic001"
    ]

ideModeTests : TestPool
ideModeTests = MkTestPool "IDE mode" [] Nothing
  [ "ideMode001", "ideMode002", "ideMode003", "ideMode004", "ideMode005"
  ]

preludeTests : TestPool
preludeTests = MkTestPool "Prelude library" [] Nothing
  [ "reg001"
  ]

templateTests : TestPool
templateTests = MkTestPool "Test templates" [] Nothing
  [ "simple-test", "ttimp", "with-ipkg"
  ]

-- base library tests are run against
-- each codegen supported and to keep
-- things simple it's all one test group
-- that only runs if all backends are
-- available.
baseLibraryTests : TestPool
baseLibraryTests = MkTestPool "Base library" [Chez, Node] Nothing
  [ "control_app001"
  , "system_file001"
  , "system_info_os001"
  , "system_system"
  , "data_bits001"
  , "system_errno"
  , "system_info001"
  , "system_signal001", "system_signal002", "system_signal003", "system_signal004"
  ]

-- same behavior as `baseLibraryTests`
contribLibraryTests : TestPool
contribLibraryTests = MkTestPool "Contrib library" [Chez, Node] Nothing
  [ "json_001"
  ]

codegenTests : TestPool
codegenTests = MkTestPool "Code generation" [] Nothing
  [ "con001"
  , "builtin001"
  ]

main : IO ()
main = runner $
  [ testPaths "ttimp" ttimpTests
  , testPaths "idris2" idrisTestsBasic
  , testPaths "idris2" idrisTestsCoverage
  , testPaths "idris2" idrisTestsCasetree
  , testPaths "idris2" idrisTestsError
  , testPaths "idris2" idrisTestsWarning
  , testPaths "idris2" idrisTestsInteractive
  , testPaths "idris2" idrisTestsInterface
  , testPaths "idris2" idrisTestsLiterate
  , testPaths "idris2" idrisTestsLinear
  , testPaths "idris2" idrisTestsPerformance
  , testPaths "idris2" idrisTestsRegression
  , testPaths "idris2" idrisTestsData
  , testPaths "idris2" idrisTestsBuiltin
  , testPaths "idris2" idrisTestsEvaluator
  , testPaths "idris2" idrisTests
  , testPaths "typedd-book" typeddTests
  , testPaths "ideMode" ideModeTests
  , testPaths "prelude" preludeTests
  , testPaths "base" baseLibraryTests
  , testPaths "contrib" contribLibraryTests
  , testPaths "chez" chezTests
  , testPaths "refc" refcTests
  , testPaths "racket" racketTests
  , testPaths "node" nodeTests
  , testPaths "vmcode" vmcodeInterpTests
  , testPaths "templates" templateTests
  , testPaths "codegen" codegenTests
  ]
  ++ map (testPaths "allbackends" . idrisTestsAllBackends) [Chez, Node, Racket]


    where

    testPaths : String -> TestPool -> TestPool
    testPaths dir = record { testCases $= map ((dir ++ "/") ++) }<|MERGE_RESOLUTION|>--- conflicted
+++ resolved
@@ -186,17 +186,7 @@
        -- Quotation and reflection
        "reflection001", "reflection002", "reflection003", "reflection004",
        "reflection005", "reflection006", "reflection007", "reflection008",
-<<<<<<< HEAD
-       "reflection009",
-=======
        "reflection009","reflection010",
-       -- Miscellaneous regressions
-       "reg001", "reg002", "reg003", "reg004", "reg005", "reg006", "reg007",
-       "reg008", "reg009", "reg010", "reg011", "reg012", "reg013", "reg014",
-       "reg015", "reg016", "reg017", "reg018", "reg019", "reg020", "reg021",
-       "reg022", "reg023", "reg024", "reg025", "reg026", "reg027", "reg028",
-       "reg029", "reg030", "reg031", "reg032", "reg033", "reg034",
->>>>>>> e0309618
        -- Totality checking
        "total001", "total002", "total003", "total004", "total005",
        "total006", "total007", "total008", "total009", "total010",
