module Core.Binary

import Core.CaseTree
import Core.Context
import Core.Context.Log
import Core.Core
import Core.Hash
import Core.Name.Namespace
import Core.Normalise
import Core.Options
import Core.TT
import Core.TTC
import Core.UnifyState

import Libraries.Data.IntMap
import Data.List
import Libraries.Data.NameMap

import System.File

-- Reading and writing 'Defs' from/to  a binary file
-- In order to be saved, a name must have been flagged using 'toSave'.
-- (Otherwise we'd save out everything, not just the things in the current
-- file).

import public Libraries.Utils.Binary

import Data.Buffer

%default covering

-- increment this when changing anything in the data format
-- TTC files can only be compatible if the version number is the same
export
ttcVersion : Int
<<<<<<< HEAD
ttcVersion = 56
=======
ttcVersion = 55
>>>>>>> 1329e69b

export
checkTTCVersion : String -> Int -> Int -> Core ()
checkTTCVersion file ver exp
  = when (ver /= exp) (throw $ TTCError $ Format file ver exp)

record TTCFile extra where
  constructor MkTTCFile
  version : Int
  ifaceHash : Int
  importHashes : List (Namespace, Int)
  context : List (Name, Binary)
  userHoles : List Name
  autoHints : List (Name, Bool)
  typeHints : List (Name, Name, Bool)
  imported : List (ModuleIdent, Bool, Namespace)
  nextVar : Int
  currentNS : Namespace
  nestedNS : List Namespace
  pairnames : Maybe PairNames
  rewritenames : Maybe RewriteNames
  primnames : PrimNames
  namedirectives : List (Name, List String)
  cgdirectives : List (CG, String)
  transforms : List (Name, Transform)
  extraData : extra

HasNames a => HasNames (List a) where
  full c ns = full_aux c [] ns
    where full_aux : Context -> List a -> List a -> Core (List a)
          full_aux c res [] = pure (reverse res)
          full_aux c res (n :: ns) = full_aux c (!(full c n):: res) ns


  resolved c ns = resolved_aux c [] ns
    where resolved_aux : Context -> List a -> List a -> Core (List a)
          resolved_aux c res [] = pure (reverse res)
          resolved_aux c res (n :: ns) = resolved_aux c (!(resolved c n) :: res) ns
HasNames (Int, FC, Name) where
  full c (i, fc, n) = pure (i, fc, !(full c n))
  resolved c (i, fc, n) = pure (i, fc, !(resolved c n))

HasNames (Name, Bool) where
  full c (n, b) = pure (!(full c n), b)
  resolved c (n, b) = pure (!(resolved c n), b)

HasNames (Name, List String) where
  full c (n, b) = pure (!(full c n), b)
  resolved c (n, b) = pure (!(resolved c n), b)

HasNames (Name, Transform) where
  full c (n, b) = pure (!(full c n), !(full c b))
  resolved c (n, b) = pure (!(resolved c n), !(resolved c b))

HasNames (Name, Name, Bool) where
  full c (n1, n2, b) = pure (!(full c n1), !(full c n2), b)
  resolved c (n1, n2, b) = pure (!(resolved c n1), !(resolved c n2), b)

HasNames e => HasNames (TTCFile e) where
  full gam (MkTTCFile version ifaceHash iHashes
                      context userHoles
                      autoHints typeHints
                      imported nextVar currentNS nestedNS
                      pairnames rewritenames primnames
                      namedirectives cgdirectives trans
                      extra)
      = pure $ MkTTCFile version ifaceHash iHashes
                         context userHoles
                         !(traverse (full gam) autoHints)
                         !(traverse (full gam) typeHints)
                         imported nextVar currentNS nestedNS
                         !(fullPair gam pairnames)
                         !(fullRW gam rewritenames)
                         !(fullPrim gam primnames)
                         !(full gam namedirectives)
                         cgdirectives
                         !(full gam trans)
                         !(full gam extra)
    where
      fullPair : Context -> Maybe PairNames -> Core (Maybe PairNames)
      fullPair gam Nothing = pure Nothing
      fullPair gam (Just (MkPairNs t f s))
          = pure $ Just $ MkPairNs !(full gam t) !(full gam f) !(full gam s)

      fullRW : Context -> Maybe RewriteNames -> Core (Maybe RewriteNames)
      fullRW gam Nothing = pure Nothing
      fullRW gam (Just (MkRewriteNs e r))
          = pure $ Just $ MkRewriteNs !(full gam e) !(full gam r)

      fullPrim : Context -> PrimNames -> Core PrimNames
      fullPrim gam (MkPrimNs mi ms mc md)
          = [| MkPrimNs (full gam mi) (full gam ms) (full gam mc) (full gam md) |]


  -- I don't think we ever actually want to call this, because after we read
  -- from the file we're going to add them to learn what the resolved names
  -- are supposed to be! But for completeness, let's do it right.
  resolved gam (MkTTCFile version ifaceHash iHashes
                      context userHoles
                      autoHints typeHints
                      imported nextVar currentNS nestedNS
                      pairnames rewritenames primnames
                      namedirectives cgdirectives trans
                      extra)
      = pure $ MkTTCFile version ifaceHash iHashes
                         context userHoles
                         !(traverse (resolved gam) autoHints)
                         !(traverse (resolved gam) typeHints)
                         imported nextVar currentNS nestedNS
                         !(resolvedPair gam pairnames)
                         !(resolvedRW gam rewritenames)
                         !(resolvedPrim gam primnames)
                         !(resolved gam namedirectives)
                         cgdirectives
                         !(resolved gam trans)
                         !(resolved gam extra)
    where
      resolvedPair : Context -> Maybe PairNames -> Core (Maybe PairNames)
      resolvedPair gam Nothing = pure Nothing
      resolvedPair gam (Just (MkPairNs t f s))
          = pure $ Just $ MkPairNs !(resolved gam t) !(resolved gam f) !(resolved gam s)

      resolvedRW : Context -> Maybe RewriteNames -> Core (Maybe RewriteNames)
      resolvedRW gam Nothing = pure Nothing
      resolvedRW gam (Just (MkRewriteNs e r))
          = pure $ Just $ MkRewriteNs !(resolved gam e) !(resolved gam r)

      resolvedPrim : Context -> PrimNames -> Core PrimNames
      resolvedPrim gam (MkPrimNs mi ms mc md)
          = pure $ MkPrimNs !(resolved gam mi)
                            !(resolved gam ms)
                            !(resolved gam mc)
                            !(resolved gam md)

-- NOTE: TTC files are only compatible if the version number is the same,
-- *and* the 'annot/extra' type are the same, or there are no holes/constraints
writeTTCFile : (HasNames extra, TTC extra) =>
               {auto c : Ref Ctxt Defs} ->
               Ref Bin Binary -> TTCFile extra -> Core ()
writeTTCFile b file_in
      = do file <- toFullNames file_in
           toBuf b "TT2"
           toBuf @{Wasteful} b (version file)
           toBuf b (ifaceHash file)
           toBuf b (importHashes file)
           toBuf b (imported file)
           toBuf b (extraData file)
           toBuf b (context file)
           toBuf b (userHoles file)
           toBuf b (autoHints file)
           toBuf b (typeHints file)
           toBuf b (nextVar file)
           toBuf b (currentNS file)
           toBuf b (nestedNS file)
           toBuf b (pairnames file)
           toBuf b (rewritenames file)
           toBuf b (primnames file)
           toBuf b (namedirectives file)
           toBuf b (cgdirectives file)
           toBuf b (transforms file)

readTTCFile : TTC extra =>
              {auto c : Ref Ctxt Defs} ->
              Bool -> String -> Maybe (Namespace) ->
              Ref Bin Binary -> Core (TTCFile extra)
readTTCFile readall file as b
      = do hdr <- fromBuf b
           chunk <- get Bin
           when (hdr /= "TT2") $ corrupt ("TTC header in " ++ file ++ " " ++ show hdr)
           ver <- fromBuf @{Wasteful} b
           checkTTCVersion file ver ttcVersion
           ifaceHash <- fromBuf b
           importHashes <- fromBuf b
           imp <- fromBuf b
           ex <- fromBuf b
           if not readall
              then pure (MkTTCFile ver ifaceHash importHashes [] [] [] [] []
                                   0 (mkNamespace "") [] Nothing
                                   Nothing
                                   (MkPrimNs Nothing Nothing Nothing Nothing)
                                   [] [] [] ex)
              else do
                 defs <- fromBuf b
                 uholes <- fromBuf b
                 autohs <- fromBuf b
                 typehs <- fromBuf b
                 nextv <- fromBuf b
                 cns <- fromBuf b
                 nns <- fromBuf b
                 pns <- fromBuf b
                 rws <- fromBuf b
                 prims <- fromBuf b
                 nds <- fromBuf b
                 cgds <- fromBuf b
                 trans <- fromBuf b
                 pure (MkTTCFile ver ifaceHash importHashes
                                 (map (replaceNS cns) defs) uholes
                                 autohs typehs imp nextv cns nns
                                 pns rws prims nds cgds trans ex)
  where
    -- We don't store full names in 'defs' - we remove the namespace if it's
    -- the same as the current namespace. So, this puts it back.
    replaceNS : Namespace -> (Name, a) -> (Name, a)
    replaceNS ns n@(NS _ _, d) = n
    replaceNS ns (n, d) = (NS ns n, d)

-- Pull out the list of GlobalDefs that we want to save
getSaveDefs : Namespace -> List Name -> List (Name, Binary) -> Defs ->
              Core (List (Name, Binary))
getSaveDefs modns [] acc _ = pure acc
getSaveDefs modns (n :: ns) acc defs
    = do Just gdef <- lookupCtxtExact n (gamma defs)
              | Nothing => getSaveDefs modns ns acc defs -- 'n' really should exist though!
         -- No need to save builtins
         case definition gdef of
              Builtin _ => getSaveDefs modns ns acc defs
              _ => do bin <- initBinaryS 16384
                      toBuf bin (trimNS modns !(full (gamma defs) gdef))
                      b <- get Bin
                      getSaveDefs modns ns ((trimName (fullname gdef), b) :: acc) defs
  where
    trimName : Name -> Name
    trimName n@(NS defns d) = if defns == modns then d else n
    trimName n = n

-- Write out the things in the context which have been defined in the
-- current source file
export
writeToTTC : (HasNames extra, TTC extra) =>
             {auto c : Ref Ctxt Defs} ->
             {auto u : Ref UST UState} ->
             extra -> (fname : String) -> Core ()
writeToTTC extradata fname
    = do bin <- initBinary
         defs <- get Ctxt
         ust <- get UST
         gdefs <- getSaveDefs (currentNS defs) (keys (toSave defs)) [] defs
         log "ttc.write" 5 $ "Writing " ++ fname ++ " with hash " ++ show (ifaceHash defs)
         writeTTCFile bin
                   (MkTTCFile ttcVersion (ifaceHash defs) (importHashes defs)
                              gdefs
                              (keys (userHoles defs))
                              (saveAutoHints defs)
                              (saveTypeHints defs)
                              (imported defs)
                              (nextName ust)
                              (currentNS defs)
                              (nestedNS defs)
                              (pairnames (options defs))
                              (rewritenames (options defs))
                              (primnames (options defs))
                              (NameMap.toList (namedirectives defs))
                              (cgdirectives defs)
                              (saveTransforms defs)
                              extradata)

         Right ok <- coreLift $ writeToFile fname !(get Bin)
               | Left err => throw (InternalError (fname ++ ": " ++ show err))
         pure ()

addGlobalDef : {auto c : Ref Ctxt Defs} ->
               (modns : ModuleIdent) -> Namespace ->
               (importAs : Maybe Namespace) ->
               (Name, Binary) -> Core ()
addGlobalDef modns filens asm (n, def)
    = do defs <- get Ctxt
         codedentry <- lookupContextEntry n (gamma defs)
         -- Don't update the coded entry because some names might not be
         -- resolved yet
         entry <- maybe (pure Nothing)
                        (\ p => do x <- decode (gamma defs) (fst p) False (snd p)
                                   pure (Just x))
                        codedentry
         unless (completeDef entry) $
           ignore $ addContextEntry filens n def

         whenJust asm $ \ as => addContextAlias (asName modns as n) n

  where
    -- If the definition already exists, don't overwrite it with an empty
    -- definition or hole. This might happen if a function is declared in one
    -- module and defined in another.
    completeDef : Maybe GlobalDef -> Bool
    completeDef Nothing = False
    completeDef (Just def)
        = case definition def of
               None => False
               Hole _ _ => False
               _ => True

addTypeHint : {auto c : Ref Ctxt Defs} ->
              FC -> (Name, Name, Bool) -> Core ()
addTypeHint fc (tyn, hintn, d)
   = do logC "ttc.read" 10 (pure (show !(getFullName hintn) ++ " for " ++
                            show !(getFullName tyn)))
        addHintFor fc tyn hintn d True

addAutoHint : {auto c : Ref Ctxt Defs} ->
              (Name, Bool) -> Core ()
addAutoHint (hintn_in, d)
    = do defs <- get Ctxt
         hintn <- toResolvedNames hintn_in

         put Ctxt (record { autoHints $= insert hintn d } defs)

export
updatePair : {auto c : Ref Ctxt Defs} ->
             Maybe PairNames -> Core ()
updatePair p
    = do defs <- get Ctxt
         put Ctxt (record { options->pairnames $= (p <+>) } defs)

export
updateRewrite : {auto c : Ref Ctxt Defs} ->
                Maybe RewriteNames -> Core ()
updateRewrite r
    = do defs <- get Ctxt
         put Ctxt (record { options->rewritenames $= (r <+>) } defs)

export
updatePrimNames : PrimNames -> PrimNames -> PrimNames
updatePrimNames p
    = record { fromIntegerName $= ((fromIntegerName p) <+>),
               fromStringName $= ((fromStringName p) <+>),
               fromCharName $= ((fromCharName p) <+>),
               fromDoubleName $= ((fromDoubleName p) <+>)
             }

export
updatePrims : {auto c : Ref Ctxt Defs} ->
              PrimNames -> Core ()
updatePrims p
    = do defs <- get Ctxt
         put Ctxt (record { options->primnames $= updatePrimNames p } defs)

export
updateNameDirectives : {auto c : Ref Ctxt Defs} ->
                       List (Name, List String) -> Core ()
updateNameDirectives [] = pure ()
updateNameDirectives ((t, ns) :: nds)
    = do defs <- get Ctxt
         put Ctxt (record { namedirectives $= insert t ns } defs)
         updateNameDirectives nds

export
updateCGDirectives : {auto c : Ref Ctxt Defs} ->
                     List (CG, String) -> Core ()
updateCGDirectives cgs
    = do defs <- get Ctxt
         let cgs' = nub (cgs ++ cgdirectives defs)
         put Ctxt (record { cgdirectives = cgs' } defs)

export
updateTransforms : {auto c : Ref Ctxt Defs} ->
                   List (Name, Transform) -> Core ()
updateTransforms [] = pure ()
updateTransforms ((n, t) :: ts)
    = do addT !(toResolvedNames n) !(toResolvedNames t)
         updateTransforms ts
  where
    addT : Name -> Transform -> Core ()
    addT n t
        = do defs <- get Ctxt
             case lookup n (transforms defs) of
                  Nothing =>
                     put Ctxt (record { transforms $= insert n [t] } defs)
                  Just ts =>
                     put Ctxt (record { transforms $= insert n (t :: ts) } defs)


getNSas : (String, (ModuleIdent, Bool, Namespace)) ->
          (ModuleIdent, Namespace)
getNSas (a, (b, c, d)) = (b, d)

-- Add definitions from a binary file to the current context
-- Returns the "extra" section of the file (user defined data), the interface
-- hash and the list of additional TTCs that need importing
-- (we need to return these, rather than do it here, because after loading
-- the data that's when we process the extra data...)
export
readFromTTC : TTC extra =>
              {auto c : Ref Ctxt Defs} ->
              {auto u : Ref UST UState} ->
              Bool -> -- set nested namespaces (for records, to use at the REPL)
              FC ->
              Bool -> -- importing as public
              (fname : String) -> -- file containing the module
              (modNS : ModuleIdent) -> -- module namespace
              (importAs : Namespace) -> -- namespace to import as
              Core (Maybe (extra, Int,
                           List (ModuleIdent, Bool, Namespace)))
readFromTTC nestedns loc reexp fname modNS importAs
    = do defs <- get Ctxt
         -- If it's already in the context, with the same visibility flag,
         -- don't load it again (we do need to load it again if it's visible
         -- this time, because we need to reexport the dependencies.)
         let False = (modNS, reexp, importAs) `elem` map snd (allImported defs)
              | True => pure Nothing
         put Ctxt (record { allImported $= ((fname, (modNS, reexp, importAs)) :: ) } defs)

         Right buffer <- coreLift $ readFromFile fname
               | Left err => throw (InternalError (fname ++ ": " ++ show err))
         bin <- newRef Bin buffer -- for reading the file into
         let as = if importAs == miAsNamespace modNS
                     then Nothing
                     else Just importAs

         -- If it's already imported, but without reexporting, then all we're
         -- interested in is returning which other modules to load.
         -- Otherwise, add the data
         if alreadyDone modNS importAs (allImported defs)
            then do ttc <- readTTCFile False fname as bin
                    let ex = extraData ttc
                    pure (Just (ex, ifaceHash ttc, imported ttc))
            else do
               ttc <- readTTCFile True fname as bin
               let ex = extraData ttc
               traverse_ (addGlobalDef modNS (currentNS ttc) as) (context ttc)
               traverse_ addUserHole (userHoles ttc)
               setNS (currentNS ttc)
               when nestedns $ setNestedNS (nestedNS ttc)
               -- Only do the next batch if the module hasn't been loaded
               -- in any form
               unless (modNS `elem` map (fst . getNSas) (allImported defs)) $
               -- Set up typeHints and autoHints based on the loaded data
                 do traverse_ (addTypeHint loc) (typeHints ttc)
                    traverse_ addAutoHint (autoHints ttc)
                    -- Set up pair/rewrite etc names
                    updatePair (pairnames ttc)
                    updateRewrite (rewritenames ttc)
                    updatePrims (primnames ttc)
                    updateNameDirectives (reverse (namedirectives ttc))
                    updateCGDirectives (cgdirectives ttc)
                    updateTransforms (transforms ttc)

               when (not reexp) clearSavedHints
               resetFirstEntry

               -- Finally, update the unification state with the holes from the
               -- ttc
               ust <- get UST
               put UST (record { nextName = nextVar ttc } ust)
               pure (Just (ex, ifaceHash ttc, imported ttc))
  where
    alreadyDone : ModuleIdent -> Namespace ->
                  List (String, (ModuleIdent, Bool, Namespace)) ->
                  Bool
    alreadyDone modns importAs [] = False
      -- If we've already imported 'modns' as 'importAs', or we're importing
      -- 'modns' as itself and it's already imported as anything, then no
      -- need to load again.
    alreadyDone modns importAs ((_, (m, _, a)) :: rest)
        = (modns == m && importAs == a)
          || (modns == m && miAsNamespace modns == importAs)
          || alreadyDone modns importAs rest

getImportHashes : String -> Ref Bin Binary ->
                  Core (List (Namespace, Int))
getImportHashes file b
    = do hdr <- fromBuf {a = String} b
         when (hdr /= "TT2") $ corrupt ("TTC header in " ++ file ++ " " ++ show hdr)
         ver <- fromBuf {a = Int} b
         checkTTCVersion file ver ttcVersion
         ifaceHash <- fromBuf {a = Int} b
         fromBuf b

getHash : String -> Ref Bin Binary -> Core Int
getHash file b
    = do hdr <- fromBuf {a = String} b
         when (hdr /= "TT2") $ corrupt ("TTC header in " ++ file ++ " " ++ show hdr)
         ver <- fromBuf {a = Int} b
         checkTTCVersion file ver ttcVersion
         fromBuf b

export
readIFaceHash : (fname : String) -> -- file containing the module
                Core Int
readIFaceHash fname
    = do Right buffer <- coreLift $ readFromFile fname
            | Left err => pure 0
         b <- newRef Bin buffer
         catch (do res <- getHash fname b
                   pure res)
               (\err => pure 0)

export
readImportHashes : (fname : String) -> -- file containing the module
                   Core (List (Namespace, Int))
readImportHashes fname
    = do Right buffer <- coreLift $ readFromFile fname
            | Left err => pure []
         b <- newRef Bin buffer
         catch (do res <- getImportHashes fname b
                   pure res)
               (\err => pure [])<|MERGE_RESOLUTION|>--- conflicted
+++ resolved
@@ -33,11 +33,7 @@
 -- TTC files can only be compatible if the version number is the same
 export
 ttcVersion : Int
-<<<<<<< HEAD
 ttcVersion = 56
-=======
-ttcVersion = 55
->>>>>>> 1329e69b
 
 export
 checkTTCVersion : String -> Int -> Int -> Core ()
