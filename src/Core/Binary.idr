||| Reading and writing 'Defs' from/to a binary file. In order to be saved, a
||| name must have been flagged using 'toSave'. (Otherwise we'd save out
||| everything, not just the things in the current file).
module Core.Binary

import Core.CaseTree
import Core.Context
import Core.Context.Log
import Core.Core
import Core.Hash
import Core.Name.Namespace
import Core.Normalise
import Core.Options
import Core.TT
import Core.TTC
import Core.UnifyState

import Data.Buffer
import Data.List

import System.File

import Libraries.Data.IntMap
import Libraries.Data.NameMap

import public Libraries.Utils.Binary

%default covering

||| TTC files can only be compatible if the version number is the same
||| (Increment this when changing anything in the data format)
export
ttcVersion : Int
<<<<<<< HEAD
ttcVersion = 57
=======
ttcVersion = 56
>>>>>>> d477ad7b

export
checkTTCVersion : String -> Int -> Int -> Core ()
checkTTCVersion file ver exp
  = when (ver /= exp) (throw $ TTCError $ Format file ver exp)

record TTCFile extra where
  constructor MkTTCFile
  version : Int
  sourceHash : String
  ifaceHash : Int
  importHashes : List (Namespace, Int)
  incData : List (CG, String, List String)
  context : List (Name, Binary)
  userHoles : List Name
  autoHints : List (Name, Bool)
  typeHints : List (Name, Name, Bool)
  imported : List (ModuleIdent, Bool, Namespace)
  nextVar : Int
  currentNS : Namespace
  nestedNS : List Namespace
  pairnames : Maybe PairNames
  rewritenames : Maybe RewriteNames
  primnames : PrimNames
  namedirectives : List (Name, List String)
  cgdirectives : List (CG, String)
  transforms : List (Name, Transform)
  extraData : extra

HasNames a => HasNames (List a) where
  full c ns = full_aux c [] ns
    where full_aux : Context -> List a -> List a -> Core (List a)
          full_aux c res [] = pure (reverse res)
          full_aux c res (n :: ns) = full_aux c (!(full c n):: res) ns


  resolved c ns = resolved_aux c [] ns
    where resolved_aux : Context -> List a -> List a -> Core (List a)
          resolved_aux c res [] = pure (reverse res)
          resolved_aux c res (n :: ns) = resolved_aux c (!(resolved c n) :: res) ns
HasNames (Int, FC, Name) where
  full c (i, fc, n) = pure (i, fc, !(full c n))
  resolved c (i, fc, n) = pure (i, fc, !(resolved c n))

HasNames (Name, Bool) where
  full c (n, b) = pure (!(full c n), b)
  resolved c (n, b) = pure (!(resolved c n), b)

HasNames (Name, List String) where
  full c (n, b) = pure (!(full c n), b)
  resolved c (n, b) = pure (!(resolved c n), b)

HasNames (Name, Transform) where
  full c (n, b) = pure (!(full c n), !(full c b))
  resolved c (n, b) = pure (!(resolved c n), !(resolved c b))

HasNames (Name, Name, Bool) where
  full c (n1, n2, b) = pure (!(full c n1), !(full c n2), b)
  resolved c (n1, n2, b) = pure (!(resolved c n1), !(resolved c n2), b)

HasNames e => HasNames (TTCFile e) where
  full gam (MkTTCFile version sourceHash ifaceHash iHashes incData
                      context userHoles
                      autoHints typeHints
                      imported nextVar currentNS nestedNS
                      pairnames rewritenames primnames
                      namedirectives cgdirectives trans
                      extra)
      = pure $ MkTTCFile version sourceHash ifaceHash iHashes incData
                         context userHoles
                         !(traverse (full gam) autoHints)
                         !(traverse (full gam) typeHints)
                         imported nextVar currentNS nestedNS
                         !(fullPair gam pairnames)
                         !(fullRW gam rewritenames)
                         !(fullPrim gam primnames)
                         !(full gam namedirectives)
                         cgdirectives
                         !(full gam trans)
                         !(full gam extra)
    where
      fullPair : Context -> Maybe PairNames -> Core (Maybe PairNames)
      fullPair gam Nothing = pure Nothing
      fullPair gam (Just (MkPairNs t f s))
          = pure $ Just $ MkPairNs !(full gam t) !(full gam f) !(full gam s)

      fullRW : Context -> Maybe RewriteNames -> Core (Maybe RewriteNames)
      fullRW gam Nothing = pure Nothing
      fullRW gam (Just (MkRewriteNs e r))
          = pure $ Just $ MkRewriteNs !(full gam e) !(full gam r)

      fullPrim : Context -> PrimNames -> Core PrimNames
      fullPrim gam (MkPrimNs mi ms mc md)
          = [| MkPrimNs (full gam mi) (full gam ms) (full gam mc) (full gam md) |]


  -- I don't think we ever actually want to call this, because after we read
  -- from the file we're going to add them to learn what the resolved names
  -- are supposed to be! But for completeness, let's do it right.
  resolved gam (MkTTCFile version sourceHash ifaceHash iHashes incData
                      context userHoles
                      autoHints typeHints
                      imported nextVar currentNS nestedNS
                      pairnames rewritenames primnames
                      namedirectives cgdirectives trans
                      extra)
      = pure $ MkTTCFile version sourceHash ifaceHash iHashes incData
                         context userHoles
                         !(traverse (resolved gam) autoHints)
                         !(traverse (resolved gam) typeHints)
                         imported nextVar currentNS nestedNS
                         !(resolvedPair gam pairnames)
                         !(resolvedRW gam rewritenames)
                         !(resolvedPrim gam primnames)
                         !(resolved gam namedirectives)
                         cgdirectives
                         !(resolved gam trans)
                         !(resolved gam extra)
    where
      resolvedPair : Context -> Maybe PairNames -> Core (Maybe PairNames)
      resolvedPair gam Nothing = pure Nothing
      resolvedPair gam (Just (MkPairNs t f s))
          = pure $ Just $ MkPairNs !(resolved gam t) !(resolved gam f) !(resolved gam s)

      resolvedRW : Context -> Maybe RewriteNames -> Core (Maybe RewriteNames)
      resolvedRW gam Nothing = pure Nothing
      resolvedRW gam (Just (MkRewriteNs e r))
          = pure $ Just $ MkRewriteNs !(resolved gam e) !(resolved gam r)

      resolvedPrim : Context -> PrimNames -> Core PrimNames
      resolvedPrim gam (MkPrimNs mi ms mc md)
          = pure $ MkPrimNs !(resolved gam mi)
                            !(resolved gam ms)
                            !(resolved gam mc)
                            !(resolved gam md)

-- NOTE: TTC files are only compatible if the version number is the same,
-- *and* the 'annot/extra' type are the same, or there are no holes/constraints
writeTTCFile : (HasNames extra, TTC extra) =>
               {auto c : Ref Ctxt Defs} ->
               Ref Bin Binary -> TTCFile extra -> Core ()
writeTTCFile b file_in
      = do file <- toFullNames file_in
           toBuf b "TT2"
           toBuf @{Wasteful} b (version file)
           toBuf b (sourceHash file)
           toBuf b (ifaceHash file)
           toBuf b (importHashes file)
           toBuf b (incData file)
           toBuf b (imported file)
           toBuf b (extraData file)
           toBuf b (context file)
           toBuf b (userHoles file)
           toBuf b (autoHints file)
           toBuf b (typeHints file)
           toBuf b (nextVar file)
           toBuf b (currentNS file)
           toBuf b (nestedNS file)
           toBuf b (pairnames file)
           toBuf b (rewritenames file)
           toBuf b (primnames file)
           toBuf b (namedirectives file)
           toBuf b (cgdirectives file)
           toBuf b (transforms file)

readTTCFile : TTC extra =>
              {auto c : Ref Ctxt Defs} ->
              Bool -> String -> Maybe (Namespace) ->
              Ref Bin Binary -> Core (TTCFile extra)
readTTCFile readall file as b
      = do hdr <- fromBuf b
           chunk <- get Bin
           when (hdr /= "TT2") $ corrupt ("TTC header in " ++ file ++ " " ++ show hdr)
           ver <- fromBuf @{Wasteful} b
           checkTTCVersion file ver ttcVersion
           sourceFileHash <- fromBuf b
           ifaceHash <- fromBuf b
           importHashes <- fromBuf b
           incData <- fromBuf b
           imp <- fromBuf b
           ex <- fromBuf b
           if not readall
              then pure (MkTTCFile ver sourceFileHash ifaceHash importHashes
                                   incData [] [] [] [] []
                                   0 (mkNamespace "") [] Nothing
                                   Nothing
                                   (MkPrimNs Nothing Nothing Nothing Nothing)
                                   [] [] [] ex)
              else do
                 defs <- fromBuf b
                 uholes <- fromBuf b
                 autohs <- fromBuf b
                 typehs <- fromBuf b
                 nextv <- fromBuf b
                 cns <- fromBuf b
                 nns <- fromBuf b
                 pns <- fromBuf b
                 rws <- fromBuf b
                 prims <- fromBuf b
                 nds <- fromBuf b
                 cgds <- fromBuf b
                 trans <- fromBuf b
                 pure (MkTTCFile ver sourceFileHash ifaceHash importHashes incData
                                 (map (replaceNS cns) defs) uholes
                                 autohs typehs imp nextv cns nns
                                 pns rws prims nds cgds trans ex)
  where
    -- We don't store full names in 'defs' - we remove the namespace if it's
    -- the same as the current namespace. So, this puts it back.
    replaceNS : Namespace -> (Name, a) -> (Name, a)
    replaceNS ns n@(NS _ _, d) = n
    replaceNS ns (n, d) = (NS ns n, d)

-- Pull out the list of GlobalDefs that we want to save
getSaveDefs : Namespace -> List Name -> List (Name, Binary) -> Defs ->
              Core (List (Name, Binary))
getSaveDefs modns [] acc _ = pure acc
getSaveDefs modns (n :: ns) acc defs
    = do Just gdef <- lookupCtxtExact n (gamma defs)
              | Nothing => getSaveDefs modns ns acc defs -- 'n' really should exist though!
         -- No need to save builtins
         case definition gdef of
              Builtin _ => getSaveDefs modns ns acc defs
              _ => do bin <- initBinaryS 16384
                      toBuf bin (trimNS modns !(full (gamma defs) gdef))
                      b <- get Bin
                      getSaveDefs modns ns ((trimName (fullname gdef), b) :: acc) defs
  where
    trimName : Name -> Name
    trimName n@(NS defns d) = if defns == modns then d else n
    trimName n = n

-- Write out the things in the context which have been defined in the
-- current source file
export
writeToTTC : (HasNames extra, TTC extra) =>
             {auto c : Ref Ctxt Defs} ->
             {auto u : Ref UST UState} ->
             extra -> (sourceFileName : String) ->
             (ttcFileName : String) -> Core ()
writeToTTC extradata sourceFileName ttcFileName
    = do bin <- initBinary
         defs <- get Ctxt
         ust <- get UST
         gdefs <- getSaveDefs (currentNS defs) (keys (toSave defs)) [] defs
         sourceHash <- hashFile sourceFileName
         log "ttc.write" 5 $ "Writing " ++ ttcFileName ++ " with source hash " ++ sourceHash ++ " and interface hash " ++ show (ifaceHash defs)
         writeTTCFile bin
                   (MkTTCFile ttcVersion (sourceHash) (ifaceHash defs) (importHashes defs)
                              (incData defs)
                              gdefs
                              (keys (userHoles defs))
                              (saveAutoHints defs)
                              (saveTypeHints defs)
                              (imported defs)
                              (nextName ust)
                              (currentNS defs)
                              (nestedNS defs)
                              (pairnames (options defs))
                              (rewritenames (options defs))
                              (primnames (options defs))
                              (NameMap.toList (namedirectives defs))
                              (cgdirectives defs)
                              (saveTransforms defs)
                              extradata)

         Right ok <- coreLift $ writeToFile ttcFileName !(get Bin)
               | Left err => throw (InternalError (ttcFileName ++ ": " ++ show err))
         pure ()

addGlobalDef : {auto c : Ref Ctxt Defs} ->
               (modns : ModuleIdent) -> Namespace ->
               (importAs : Maybe Namespace) ->
               (Name, Binary) -> Core ()
addGlobalDef modns filens asm (n, def)
    = do defs <- get Ctxt
         codedentry <- lookupContextEntry n (gamma defs)
         -- Don't update the coded entry because some names might not be
         -- resolved yet
         entry <- maybe (pure Nothing)
                        (\ p => do x <- decode (gamma defs) (fst p) False (snd p)
                                   pure (Just x))
                        codedentry
         unless (completeDef entry) $
           ignore $ addContextEntry filens n def

         whenJust asm $ \ as => addContextAlias (asName modns as n) n

  where
    -- If the definition already exists, don't overwrite it with an empty
    -- definition or hole. This might happen if a function is declared in one
    -- module and defined in another.
    completeDef : Maybe GlobalDef -> Bool
    completeDef Nothing = False
    completeDef (Just def)
        = case definition def of
               None => False
               Hole _ _ => False
               _ => True

addTypeHint : {auto c : Ref Ctxt Defs} ->
              FC -> (Name, Name, Bool) -> Core ()
addTypeHint fc (tyn, hintn, d)
   = do logC "ttc.read" 10 (pure (show !(getFullName hintn) ++ " for " ++
                            show !(getFullName tyn)))
        addHintFor fc tyn hintn d True

addAutoHint : {auto c : Ref Ctxt Defs} ->
              (Name, Bool) -> Core ()
addAutoHint (hintn_in, d)
    = do defs <- get Ctxt
         hintn <- toResolvedNames hintn_in

         put Ctxt (record { autoHints $= insert hintn d } defs)

export
updatePair : {auto c : Ref Ctxt Defs} ->
             Maybe PairNames -> Core ()
updatePair p
    = do defs <- get Ctxt
         put Ctxt (record { options->pairnames $= (p <+>) } defs)

export
updateRewrite : {auto c : Ref Ctxt Defs} ->
                Maybe RewriteNames -> Core ()
updateRewrite r
    = do defs <- get Ctxt
         put Ctxt (record { options->rewritenames $= (r <+>) } defs)

export
updatePrimNames : PrimNames -> PrimNames -> PrimNames
updatePrimNames p
    = record { fromIntegerName $= ((fromIntegerName p) <+>),
               fromStringName $= ((fromStringName p) <+>),
               fromCharName $= ((fromCharName p) <+>),
               fromDoubleName $= ((fromDoubleName p) <+>)
             }

export
updatePrims : {auto c : Ref Ctxt Defs} ->
              PrimNames -> Core ()
updatePrims p
    = do defs <- get Ctxt
         put Ctxt (record { options->primnames $= updatePrimNames p } defs)

export
updateNameDirectives : {auto c : Ref Ctxt Defs} ->
                       List (Name, List String) -> Core ()
updateNameDirectives [] = pure ()
updateNameDirectives ((t, ns) :: nds)
    = do defs <- get Ctxt
         put Ctxt (record { namedirectives $= insert t ns } defs)
         updateNameDirectives nds

export
updateCGDirectives : {auto c : Ref Ctxt Defs} ->
                     List (CG, String) -> Core ()
updateCGDirectives cgs
    = do defs <- get Ctxt
         let cgs' = nub (cgs ++ cgdirectives defs)
         put Ctxt (record { cgdirectives = cgs' } defs)

export
updateTransforms : {auto c : Ref Ctxt Defs} ->
                   List (Name, Transform) -> Core ()
updateTransforms [] = pure ()
updateTransforms ((n, t) :: ts)
    = do addT !(toResolvedNames n) !(toResolvedNames t)
         updateTransforms ts
  where
    addT : Name -> Transform -> Core ()
    addT n t
        = do defs <- get Ctxt
             case lookup n (transforms defs) of
                  Nothing =>
                     put Ctxt (record { transforms $= insert n [t] } defs)
                  Just ts =>
                     put Ctxt (record { transforms $= insert n (t :: ts) } defs)


getNSas : (String, (ModuleIdent, Bool, Namespace)) ->
          (ModuleIdent, Namespace)
getNSas (a, (b, c, d)) = (b, d)

-- Add definitions from a binary file to the current context
-- Returns the "extra" section of the file (user defined data), the interface
-- hash and the list of additional TTCs that need importing
-- (we need to return these, rather than do it here, because after loading
-- the data that's when we process the extra data...)
export
readFromTTC : TTC extra =>
              {auto c : Ref Ctxt Defs} ->
              {auto u : Ref UST UState} ->
              Bool -> -- set nested namespaces (for records, to use at the REPL)
              FC ->
              Bool -> -- importing as public
              (fname : String) -> -- file containing the module
              (modNS : ModuleIdent) -> -- module namespace
              (importAs : Namespace) -> -- namespace to import as
              Core (Maybe (extra, Int,
                           List (ModuleIdent, Bool, Namespace)))
readFromTTC nestedns loc reexp fname modNS importAs
    = do defs <- get Ctxt
         -- If it's already in the context, with the same visibility flag,
         -- don't load it again (we do need to load it again if it's visible
         -- this time, because we need to reexport the dependencies.)
         let False = (modNS, reexp, importAs) `elem` map snd (allImported defs)
              | True => pure Nothing
         put Ctxt (record { allImported $= ((fname, (modNS, reexp, importAs)) :: ) } defs)

         Right buffer <- coreLift $ readFromFile fname
               | Left err => throw (InternalError (fname ++ ": " ++ show err))
         bin <- newRef Bin buffer -- for reading the file into
         let as = if importAs == miAsNamespace modNS
                     then Nothing
                     else Just importAs

         -- If it's already imported, but without reexporting, then all we're
         -- interested in is returning which other modules to load.
         -- Otherwise, add the data
         if alreadyDone modNS importAs (allImported defs)
            then do ttc <- readTTCFile False fname as bin
                    let ex = extraData ttc
                    pure (Just (ex, ifaceHash ttc, imported ttc))
            else do
               ttc <- readTTCFile True fname as bin
               let ex = extraData ttc
               traverse_ (addGlobalDef modNS (currentNS ttc) as) (context ttc)
               traverse_ (addUserHole True) (userHoles ttc)
               setNS (currentNS ttc)
               when nestedns $ setNestedNS (nestedNS ttc)
               -- Only do the next batch if the module hasn't been loaded
               -- in any form
               unless (modNS `elem` map (fst . getNSas) (allImported defs)) $
               -- Set up typeHints and autoHints based on the loaded data
                 do traverse_ (addTypeHint loc) (typeHints ttc)
                    traverse_ addAutoHint (autoHints ttc)
                    addImportedInc modNS (incData ttc)
                    defs <- get Ctxt
                    -- Set up pair/rewrite etc names
                    updatePair (pairnames ttc)
                    updateRewrite (rewritenames ttc)
                    updatePrims (primnames ttc)
                    updateNameDirectives (reverse (namedirectives ttc))
                    updateCGDirectives (cgdirectives ttc)
                    updateTransforms (transforms ttc)

               when (not reexp) clearSavedHints
               resetFirstEntry

               -- Finally, update the unification state with the holes from the
               -- ttc
               ust <- get UST
               put UST (record { nextName = nextVar ttc } ust)
               pure (Just (ex, ifaceHash ttc, imported ttc))
  where
    alreadyDone : ModuleIdent -> Namespace ->
                  List (String, (ModuleIdent, Bool, Namespace)) ->
                  Bool
    alreadyDone modns importAs [] = False
      -- If we've already imported 'modns' as 'importAs', or we're importing
      -- 'modns' as itself and it's already imported as anything, then no
      -- need to load again.
    alreadyDone modns importAs ((_, (m, _, a)) :: rest)
        = (modns == m && importAs == a)
          || (modns == m && miAsNamespace modns == importAs)
          || alreadyDone modns importAs rest

getImportHashes : String -> Ref Bin Binary ->
                  Core (List (Namespace, Int))
getImportHashes file b
    = do hdr <- fromBuf {a = String} b
         when (hdr /= "TT2") $ corrupt ("TTC header in " ++ file ++ " " ++ show hdr)
         ver <- fromBuf @{Wasteful} b
         checkTTCVersion file ver ttcVersion
         sourceFileHash <- fromBuf {a = String} b
         interfaceHash <- fromBuf {a = Int} b
         fromBuf b

export
getHashes : String -> Ref Bin Binary -> Core (String, Int)
getHashes file b
    = do hdr <- fromBuf {a = String} b
         when (hdr /= "TT2") $ corrupt ("TTC header in " ++ file ++ " " ++ show hdr)
         ver <- fromBuf @{Wasteful} b
         checkTTCVersion file ver ttcVersion
         sourceFileHash <- fromBuf b
         interfaceHash <- fromBuf b
         pure (sourceFileHash, interfaceHash)

export
readHashes : (fileName : String) -> -- file containing the module
                Core (String, Int)
readHashes fileName
    = do Right buffer <- coreLift $ readFromFile fileName
            | Left err => pure ("", 0)
         b <- newRef Bin buffer
         catch (do hashes <- getHashes fileName b
                   pure hashes)
               (\err => pure ("", 0))

export
readImportHashes : (fname : String) -> -- file containing the module
                   Core (List (Namespace, Int))
readImportHashes fname
    = do Right buffer <- coreLift $ readFromFile fname
            | Left err => pure []
         b <- newRef Bin buffer
         catch (do res <- getImportHashes fname b
                   pure res)
               (\err => pure [])<|MERGE_RESOLUTION|>--- conflicted
+++ resolved
@@ -31,11 +31,7 @@
 ||| (Increment this when changing anything in the data format)
 export
 ttcVersion : Int
-<<<<<<< HEAD
-ttcVersion = 57
-=======
-ttcVersion = 56
->>>>>>> d477ad7b
+ttcVersion = 58
 
 export
 checkTTCVersion : String -> Int -> Int -> Core ()
