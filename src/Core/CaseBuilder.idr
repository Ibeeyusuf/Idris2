module Core.CaseBuilder

import Core.CaseTree
import Core.Context
import Core.Context.Log
import Core.Core
import Core.Env
import Core.Normalise
import Core.Options
import Core.TT
import Core.Value

import Libraries.Data.LengthMatch
import Data.List
import Data.Vect

import Decidable.Equality

import Libraries.Text.PrettyPrint.Prettyprinter

%default covering

public export
data Phase = CompileTime RigCount | RunTime

Eq Phase where
  CompileTime r == CompileTime r' = r == r'
  RunTime == RunTime = True
  _ == _ = False

data ArgType : List Name -> Type where
     Known : RigCount -> (ty : Term vars) -> ArgType vars -- arg has type 'ty'
     Stuck : (fty : Term vars) -> ArgType vars
         -- ^ arg will have argument type of 'fty' when we know enough to
         -- calculate it
     Unknown : ArgType vars
         -- arg's type is not yet known due to a previously stuck argument

HasNames (ArgType vars) where

  full gam (Known c ty) = Known c <$> full gam ty
  full gam (Stuck ty) = Stuck <$> full gam ty
  full gam Unknown = pure Unknown

  resolved gam (Known c ty) = Known c <$> resolved gam ty
  resolved gam (Stuck ty) = Stuck <$> resolved gam ty
  resolved gam Unknown = pure Unknown

{ns : _} -> Show (ArgType ns) where
  show (Known c t) = "Known " ++ show c ++ " " ++ show t
  show (Stuck t) = "Stuck " ++ show t
  show Unknown = "Unknown"

record PatInfo (pvar : Name) (vars : List Name) where
  constructor MkInfo
  {idx : Nat}
  {name : Name}
  pat : Pat
  0 loc : IsVar name idx vars
  argType : ArgType vars -- Type of the argument being inspected (i.e.
                         -- *not* refined by this particular pattern)

{vars : _} -> Show (PatInfo n vars) where
  show pi = show (pat pi) ++ " : " ++ show (argType pi)

HasNames (PatInfo n vars) where
  full gam (MkInfo pat loc argType)
     = do pat <- full gam pat
          argType <- full gam argType
          pure $ MkInfo pat loc argType

  resolved gam (MkInfo pat loc argType)
     = do pat <- resolved gam pat
          argType <- resolved gam argType
          pure $ MkInfo pat loc argType

{-
NamedPats is a list of patterns on the LHS of a clause. Each entry in
the list gives a pattern, and a proof that there is a variable we can
inspect to see if it matches the pattern.

A definition consists of a list of clauses, which are a 'NamedPats' and
a term on the RHS. There is an assumption that corresponding positions in
NamedPats always have the same 'Elem' proof, though this isn't expressed in
a type anywhere.
-}

data NamedPats : List Name -> -- pattern variables still to process
                 List Name -> -- the pattern variables still to process,
                              -- in order
                 Type where
     Nil : NamedPats vars []
     (::) : PatInfo pvar vars ->
            -- ^ a pattern, where its variable appears in the vars list,
            -- and its type. The type has no variable names; any names it
            -- refers to are explicit
            NamedPats vars ns -> NamedPats vars (pvar :: ns)

length : NamedPats vars ps -> (n ** n = length ps)
length [] = (0 ** Refl)
length (_ :: xs) = let (n' ** prf) = length xs
                   in  ((S n') ** cong S prf)

getPatInfo : NamedPats vars todo -> List Pat
getPatInfo [] = []
getPatInfo (x :: xs) = pat x :: getPatInfo xs

updatePats : {vars, todo : _} ->
             {auto c : Ref Ctxt Defs} ->
             Env Term vars ->
             NF vars -> NamedPats vars todo -> Core (NamedPats vars todo)
updatePats env nf [] = pure []
updatePats {todo = pvar :: ns} env (NBind fc _ (Pi _ c _ farg) fsc) (p :: ps)
  = case argType p of
         Unknown =>
            do defs <- get Ctxt
               empty <- clearDefs defs
               pure (record { argType = Known c !(quote empty env farg) } p
                          :: !(updatePats env !(fsc defs (toClosure defaultOpts env (Ref fc Bound pvar))) ps))
         _ => pure (p :: ps)
updatePats env nf (p :: ps)
  = case argType p of
         Unknown =>
            do defs <- get Ctxt
               empty <- clearDefs defs
               pure (record { argType = Stuck !(quote empty env nf) } p :: ps)
         _ => pure (p :: ps)

substInPatInfo : {pvar, vars, todo : _} ->
                 {auto c : Ref Ctxt Defs} ->
                 FC -> Name -> Term vars -> PatInfo pvar vars ->
                 NamedPats vars todo ->
                 Core (PatInfo pvar vars, NamedPats vars todo)
substInPatInfo {pvar} {vars} fc n tm p ps
    = case argType p of
           Known c ty => pure (record { argType = Known c (substName n tm ty) } p, ps)
           Stuck fty =>
             do defs <- get Ctxt
                empty <- clearDefs defs
                let env = mkEnv fc vars
                case !(nf defs env (substName n tm fty)) of
                     NBind pfc _ (Pi _ c _ farg) fsc =>
                       pure (record { argType = Known c !(quote empty env farg) } p,
                                 !(updatePats env
                                       !(fsc defs (toClosure defaultOpts env
                                             (Ref pfc Bound pvar))) ps))
                     _ => pure (p, ps)
           Unknown => pure (p, ps)

-- Substitute the name with a term in the pattern types, and reduce further
-- (this aims to resolve any 'Stuck' pattern types)
substInPats : {vars, todo : _} ->
              {auto c : Ref Ctxt Defs} ->
              FC -> Name -> Term vars -> NamedPats vars todo ->
              Core (NamedPats vars todo)
substInPats fc n tm [] = pure []
substInPats fc n tm (p :: ps)
    = do (p', ps') <- substInPatInfo fc n tm p ps
         pure (p' :: !(substInPats fc n tm ps'))

getPat : {idx : Nat} ->
         (0 el : IsVar nm idx ps) -> NamedPats ns ps -> PatInfo nm ns
getPat First (x :: xs) = x
getPat (Later p) (x :: xs) = getPat p xs

dropPat : {idx : Nat} ->
          (0 el : IsVar nm idx ps) ->
          NamedPats ns ps -> NamedPats ns (dropVar ps el)
dropPat First (x :: xs) = xs
dropPat (Later p) (x :: xs) = x :: dropPat p xs

HasNames (NamedPats vars todo) where
  full gam [] = pure []
  full gam (x::xs) = [| (::) (full gam x) (full gam xs) |]

  resolved gam [] = pure []
  resolved gam (x::xs) = [| (::) (resolved gam x) (resolved gam xs) |]

{vars : _} -> {todo : _} -> Show (NamedPats vars todo) where
  show xs = "[" ++ showAll xs ++ "]"
    where
      showAll : {vs, ts : _} -> NamedPats vs ts -> String
      showAll [] = ""
      showAll {ts = t :: _ } [x]
          = show t ++ " " ++ show (pat x) ++ " [" ++ show (argType x) ++ "]"
      showAll {ts = t :: _ } (x :: xs)
          = show t ++ " " ++ show (pat x) ++ " [" ++ show (argType x) ++ "]"
                     ++ ", " ++ showAll xs

{vars : _} -> {todo : _} -> Pretty (NamedPats vars todo) where
  pretty xs = hsep $ prettyAll xs
    where
      prettyAll : {vs, ts : _} -> NamedPats vs ts -> List (Doc ann)
      prettyAll [] = []
      prettyAll {ts = t :: _ } (x :: xs)
          = parens (pretty t <++> pretty "=" <++> pretty (pat x))
          :: prettyAll xs

Weaken ArgType where
  weaken (Known c ty) = Known c (weaken ty)
  weaken (Stuck fty) = Stuck (weaken fty)
  weaken Unknown = Unknown

  weakenNs s (Known c ty) = Known c (weakenNs s ty)
  weakenNs s (Stuck fty) = Stuck (weakenNs s fty)
  weakenNs s Unknown = Unknown

Weaken (PatInfo p) where
  weaken (MkInfo p el fty) = MkInfo p (Later el) (weaken fty)

-- FIXME: perhaps 'vars' should be second argument so we can use Weaken interface
weaken : {x, vars : _} ->
         NamedPats vars todo -> NamedPats (x :: vars) todo
weaken [] = []
weaken (p :: ps) = weaken p :: weaken ps

weakenNs : SizeOf ns ->
           NamedPats vars todo ->
           NamedPats (ns ++ vars) todo
weakenNs ns [] = []
weakenNs ns (p :: ps)
    = weakenNs ns p :: weakenNs ns ps

(++) : NamedPats vars ms -> NamedPats vars ns -> NamedPats vars (ms ++ ns)
(++) [] ys = ys
(++) (x :: xs) ys = x :: xs ++ ys

tail : NamedPats vars (p :: ps) -> NamedPats vars ps
tail (x :: xs) = xs

take : (as : List Name) -> NamedPats vars (as ++ bs) -> NamedPats vars as
take [] ps = []
take (x :: xs) (p :: ps) = p :: take xs ps

data PatClause : (vars : List Name) -> (todo : List Name) -> Type where
     MkPatClause : List Name -> -- names matched so far (from original lhs)
                   NamedPats vars todo ->
                   Int -> (rhs : Term vars) -> PatClause vars todo

getNPs : PatClause vars todo -> NamedPats vars todo
getNPs (MkPatClause _ lhs pid rhs) = lhs

{vars : _} -> {todo : _} -> Show (PatClause vars todo) where
  show (MkPatClause _ ps pid rhs)
     = show ps ++ " => " ++ show rhs

{vars : _} -> {todo : _} -> Pretty (PatClause vars todo) where

  pretty (MkPatClause _ ps _ rhs)
     = pretty ps <++> "=>" <++> pretty rhs

HasNames (PatClause vars todo) where
  full gam (MkPatClause ns nps i rhs)
     = [| MkPatClause (traverse (full gam) ns) (full gam nps) (pure i) (full gam rhs) |]

  resolved gam (MkPatClause ns nps i rhs)
     = [| MkPatClause (traverse (resolved gam) ns) (resolved gam nps) (pure i) (resolved gam rhs) |]

substInClause : {a, vars, todo : _} ->
                {auto c : Ref Ctxt Defs} ->
                FC -> PatClause vars (a :: todo) ->
                Core (PatClause vars (a :: todo))
substInClause {vars} {a} fc (MkPatClause pvars (MkInfo pat pprf fty :: pats) pid rhs)
    = do pats' <- substInPats fc a (mkTerm vars pat) pats
         pure (MkPatClause pvars (MkInfo pat pprf fty :: pats') pid rhs)

data Partitions : List (PatClause vars todo) -> Type where
     ConClauses : {todo, vars, ps : _} ->
                  (cs : List (PatClause vars todo)) ->
                  Partitions ps -> Partitions (cs ++ ps)
     VarClauses : {todo, vars, ps : _} ->
                  (vs : List (PatClause vars todo)) ->
                  Partitions ps -> Partitions (vs ++ ps)
     NoClauses : Partitions []

{ps : _} -> Show (Partitions ps) where
  show (ConClauses cs rest)
    = unlines ("CON" :: map (("  " ++) . show) cs)
    ++ "\n, " ++ show rest
  show (VarClauses vs rest)
    = unlines ("VAR" :: map (("  " ++) . show) vs)
    ++ "\n, " ++ show rest
  show NoClauses = "NONE"

data ClauseType = ConClause | VarClause

namesIn : List Name -> Pat -> Bool
namesIn pvars (PAs _ n p) = (n `elem` pvars) && namesIn pvars p
namesIn pvars (PCon _ _ _ _ ps) = all (namesIn pvars) ps
namesIn pvars (PTyCon _ _ _ ps) = all (namesIn pvars) ps
namesIn pvars (PArrow _ _ s t) = namesIn pvars s && namesIn pvars t
namesIn pvars (PDelay _ _ t p) = namesIn pvars t && namesIn pvars p
namesIn pvars (PLoc _ n) = n `elem` pvars
namesIn pvars _ = True

namesFrom : Pat -> List Name
namesFrom (PAs _ n p) = n :: namesFrom p
namesFrom (PCon _ _ _ _ ps) = concatMap namesFrom ps
namesFrom (PTyCon _ _ _ ps) = concatMap namesFrom ps
namesFrom (PArrow _ _ s t) = namesFrom s ++ namesFrom t
namesFrom (PDelay _ _ t p) = namesFrom t ++ namesFrom p
namesFrom (PLoc _ n) = [n]
namesFrom _ = []

clauseType : Phase -> PatClause vars (a :: as) -> ClauseType
-- If it's irrelevant, a constructor, and there's no names we haven't seen yet
-- and don't see later, treat it as a variable
-- Or, if we're compiling for runtime we won't be able to split on it, so
-- also treat it as a variable
-- Or, if it's an under-applied constructor then do NOT attempt to split on it!
clauseType phase (MkPatClause pvars (MkInfo arg _ ty :: rest) pid rhs)
    = getClauseType phase arg ty
  where
    -- used when we are tempted to split on a constructor: is
    -- this actually a fully applied one?
    splitCon : Nat -> List Pat -> ClauseType
    splitCon arity xs
      = if arity == length xs then ConClause else VarClause

    -- used to get the remaining clause types
    clauseType' : Pat -> ClauseType
    clauseType' (PCon _ _ _ a xs) = splitCon a xs
    clauseType' (PTyCon _ _ a xs) = splitCon a xs
    clauseType' (PConst _ x)      = ConClause
    clauseType' (PArrow _ _ s t)  = ConClause
    clauseType' (PDelay _ _ _ _)  = ConClause
    clauseType' _                 = VarClause

    getClauseType : Phase -> Pat -> ArgType vars -> ClauseType
    getClauseType (CompileTime cr) (PCon _ _ _ a xs) (Known r t)
        = if (isErased r && not (isErased cr) &&
             all (namesIn (pvars ++ concatMap namesFrom (getPatInfo rest))) xs)
             then VarClause
             else splitCon a xs
    getClauseType phase (PAs _ _ p) t = getClauseType phase p t
    getClauseType phase l (Known r t) = if isErased r
      then VarClause
      else clauseType' l
    getClauseType phase l _ = clauseType' l

partition : {a, as, vars : _} ->
            Phase -> (ps : List (PatClause vars (a :: as))) -> Partitions ps
partition phase [] = NoClauses
partition phase (x :: xs) with (partition phase xs)
  partition phase (x :: (cs ++ ps)) | (ConClauses cs rest)
        = case clauseType phase x of
               ConClause => ConClauses (x :: cs) rest
               VarClause => VarClauses [x] (ConClauses cs rest)
  partition phase (x :: (vs ++ ps)) | (VarClauses vs rest)
        = case clauseType phase x of
               ConClause => ConClauses [x] (VarClauses vs rest)
               VarClause => VarClauses (x :: vs) rest
  partition phase (x :: []) | NoClauses
        = case clauseType phase x of
               ConClause => ConClauses [x] NoClauses
               VarClause => VarClauses [x] NoClauses

data ConType : Type where
     CName : Name -> (tag : Int) -> ConType
     CDelay : ConType
     CConst : Constant -> ConType

conTypeEq : (x, y : ConType) -> Maybe (x = y)
conTypeEq (CName x tag) (CName x' tag')
   = do Refl <- nameEq x x'
        case decEq tag tag' of
             Yes Refl => Just Refl
             No contra => Nothing
conTypeEq CDelay CDelay = Just Refl
conTypeEq (CConst x) (CConst y)
   = case constantEq x y of
          Nothing => Nothing
          Just Refl => Just Refl
conTypeEq _ _ = Nothing

data Group : List Name -> -- variables in scope
             List Name -> -- pattern variables still to process
             Type where
     ConGroup : {newargs : _} ->
                Name -> (tag : Int) ->
                List (PatClause (newargs ++ vars) (newargs ++ todo)) ->
                Group vars todo
     DelayGroup : {tyarg, valarg : _} ->
                  List (PatClause (tyarg :: valarg :: vars)
                                  (tyarg :: valarg :: todo)) ->
                  Group vars todo
     ConstGroup : Constant -> List (PatClause vars todo) ->
                  Group vars todo

{vars : _} -> {todo : _} -> Show (Group vars todo) where
  show (ConGroup c t cs) = "Con " ++ show c ++ ": " ++ show cs
  show (DelayGroup cs) = "Delay: " ++ show cs
  show (ConstGroup c cs) = "Const " ++ show c ++ ": " ++ show cs

data GroupMatch : ConType -> List Pat -> Group vars todo -> Type where
  ConMatch : LengthMatch ps newargs ->
             GroupMatch (CName n tag) ps
               (ConGroup {newargs} n tag (MkPatClause pvs pats pid rhs :: rest))
  DelayMatch : GroupMatch CDelay []
               (DelayGroup {tyarg} {valarg} (MkPatClause pvs pats pid rhs :: rest))
  ConstMatch : GroupMatch (CConst c) []
                  (ConstGroup c (MkPatClause pvs pats pid rhs :: rest))
  NoMatch : GroupMatch ct ps g

checkGroupMatch : (c : ConType) -> (ps : List Pat) -> (g : Group vars todo) ->
                  GroupMatch c ps g
checkGroupMatch (CName x tag) ps (ConGroup {newargs} x' tag' (MkPatClause pvs pats pid rhs :: rest))
    = case checkLengthMatch ps newargs of
           Nothing => NoMatch
           Just prf => case (nameEq x x', decEq tag tag') of
                            (Just Refl, Yes Refl) => ConMatch prf
                            _ => NoMatch
checkGroupMatch (CName x tag) ps _ = NoMatch
checkGroupMatch CDelay [] (DelayGroup (MkPatClause pvs pats pid rhs :: rest))
    = DelayMatch
checkGroupMatch (CConst c) [] (ConstGroup c' (MkPatClause pvs pats pid rhs :: rest))
    = case constantEq c c' of
           Nothing => NoMatch
           Just Refl => ConstMatch
checkGroupMatch _ _ _ = NoMatch

data PName : Type where

nextName : {auto i : Ref PName Int} ->
           String -> Core Name
nextName root
    = do x <- get PName
         put PName (x + 1)
         pure (MN root x)

nextNames : {vars : _} ->
            {auto i : Ref PName Int} ->
            {auto c : Ref Ctxt Defs} ->
            FC -> String -> List Pat -> Maybe (NF vars) ->
            Core (args ** (SizeOf args, NamedPats (args ++ vars) args))
nextNames fc root [] fty = pure ([] ** (zero, []))
nextNames {vars} fc root (p :: pats) fty
     = do defs <- get Ctxt
          empty <- clearDefs defs
          n <- nextName root
          let env = mkEnv fc vars
          fa_tys <- the (Core (Maybe (NF vars), ArgType vars)) $
              case fty of
                   Nothing => pure (Nothing, Unknown)
                   Just (NBind pfc _ (Pi _ _ _ (NErased _ _)) fsc) =>
                      pure (Just !(fsc defs (toClosure defaultOpts env (Ref pfc Bound n))),
                        Unknown)
                   Just (NBind pfc _ (Pi _ c _ farg) fsc) =>
                      pure (Just !(fsc defs (toClosure defaultOpts env (Ref pfc Bound n))),
                        Known c !(quote empty env farg))
                   Just t =>
                      pure (Nothing, Stuck !(quote empty env t))
          (args ** (l, ps)) <- nextNames {vars} fc root pats (fst fa_tys)
          let argTy = case snd fa_tys of
                           Unknown => Unknown
                           Known rig t => Known rig (weakenNs (suc l) t)
                           Stuck t => Stuck (weakenNs (suc l) t)
          pure (n :: args ** (suc l, MkInfo p First argTy :: weaken ps))

-- replace the prefix of patterns with 'pargs'
newPats : (pargs : List Pat) -> LengthMatch pargs ns ->
          NamedPats vars (ns ++ todo) ->
          NamedPats vars ns
newPats [] NilMatch rest = []
newPats (newpat :: xs) (ConsMatch w) (pi :: rest)
  = record { pat = newpat} pi :: newPats xs w rest

updateNames : List (Name, Pat) -> List (Name, Name)
updateNames = mapMaybe update
  where
    update : (Name, Pat) -> Maybe (Name, Name)
    update (n, PLoc fc p) = Just (p, n)
    update _ = Nothing

updatePatNames : List (Name, Name) -> NamedPats vars todo -> NamedPats vars todo
updatePatNames _ [] = []
updatePatNames ns (pi :: ps)
    = record { pat $= update } pi :: updatePatNames ns ps
  where
    update : Pat -> Pat
    update (PAs fc n p)
        = case lookup n ns of
               Nothing => PAs fc n (update p)
               Just n' => PAs fc n' (update p)
    update (PCon fc n i a ps) = PCon fc n i a (map update ps)
    update (PTyCon fc n a ps) = PTyCon fc n a (map update ps)
    update (PArrow fc x s t) = PArrow fc x (update s) (update t)
    update (PDelay fc r t p) = PDelay fc r (update t) (update p)
    update (PLoc fc n)
        = case lookup n ns of
               Nothing => PLoc fc n
               Just n' => PLoc fc n'
    update p = p

groupCons : {a, vars, todo : _} ->
            {auto i : Ref PName Int} ->
            {auto ct : Ref Ctxt Defs} ->
            FC -> Name ->
            List Name ->
            List (PatClause vars (a :: todo)) ->
            Core (List (Group vars todo))
groupCons fc fn pvars cs
     = gc [] cs
  where
    addConG : {vars', todo' : _} ->
              Name -> (tag : Int) ->
              List Pat -> NamedPats vars' todo' ->
              Int -> (rhs : Term vars') ->
              (acc : List (Group vars' todo')) ->
              Core (List (Group vars' todo'))
    -- Group all the clauses that begin with the same constructor, and
    -- add new pattern arguments for each of that constructor's arguments.
    -- The type of 'ConGroup' ensures that we refer to the arguments by
    -- the same name in each of the clauses
    addConG {vars'} {todo'} n tag pargs pats pid rhs []
        = do cty <- the (Core (NF vars')) $ if n == UN "->"
                      then pure $ NBind fc (MN "_" 0) (Pi fc top Explicit (NType fc)) $
                              (\d, a => pure $ NBind fc (MN "_" 1) (Pi fc top Explicit (NErased fc False))
                                (\d, a => pure $ NType fc))
                      else do defs <- get Ctxt
                              Just t <- lookupTyExact n (gamma defs)
                                   | Nothing => pure (NErased fc False)
                              nf defs (mkEnv fc vars') (embed t)
             (patnames ** (l, newargs)) <- nextNames {vars=vars'} fc "e" pargs (Just cty)
             -- Update non-linear names in remaining patterns (to keep
             -- explicit dependencies in types accurate)
             let pats' = updatePatNames (updateNames (zip patnames pargs))
                                        (weakenNs l pats)
             let clause = MkPatClause {todo = patnames ++ todo'}
                              pvars
                              (newargs ++ pats')
                              pid (weakenNs l rhs)
             pure [ConGroup n tag [clause]]
    addConG {vars'} {todo'} n tag pargs pats pid rhs (g :: gs) with (checkGroupMatch (CName n tag) pargs g)
      addConG {vars'} {todo'} n tag pargs pats pid rhs
              ((ConGroup {newargs} n tag ((MkPatClause pvars ps tid tm) :: rest)) :: gs)
                   | (ConMatch {newargs} lprf)
        = do let newps = newPats pargs lprf ps
             let l = mkSizeOf newargs
             let pats' = updatePatNames (updateNames (zip newargs pargs))
                                        (weakenNs l pats)
             let newclause : PatClause (newargs ++ vars') (newargs ++ todo')
                   = MkPatClause pvars
                                 (newps ++ pats')
                                 pid
                                 (weakenNs l rhs)
             -- put the new clause at the end of the group, since we
             -- match the clauses top to bottom.
             pure ((ConGroup n tag (MkPatClause pvars ps tid tm :: rest ++ [newclause]))
                         :: gs)
      addConG n tag pargs pats pid rhs (g :: gs) | NoMatch
        = do gs' <- addConG n tag pargs pats pid rhs gs
             pure (g :: gs')

    -- This rather ugly special case is to deal with laziness, where Delay
    -- is like a constructor, but with a special meaning that it forces
    -- evaluation when case analysis reaches it (dealt with in the evaluator
    -- and compiler)
    addDelayG : {vars', todo' : _} ->
                Pat -> Pat -> NamedPats vars' todo' ->
                Int -> (rhs : Term vars') ->
                (acc : List (Group vars' todo')) ->
                Core (List (Group vars' todo'))
    addDelayG {vars'} {todo'} pty parg pats pid rhs []
        = do let dty = NBind fc (MN "a" 0) (Pi fc erased Explicit (NType fc)) $
                        (\d, a =>
                            do a' <- evalClosure d a
                               pure (NBind fc (MN "x" 0) (Pi fc top Explicit a')
                                       (\dv, av => pure (NDelayed fc LUnknown a'))))
             ([tyname, argname] ** (l, newargs)) <- nextNames {vars=vars'} fc "e" [pty, parg]
                                                  (Just dty)
                | _ => throw (InternalError "Error compiling Delay pattern match")
             let pats' = updatePatNames (updateNames [(tyname, pty),
                                                      (argname, parg)])
                                        (weakenNs l pats)
             let clause = MkPatClause {todo = tyname :: argname :: todo'}
                             pvars (newargs ++  pats')
                                   pid (weakenNs l rhs)
             pure [DelayGroup [clause]]
    addDelayG {vars'} {todo'} pty parg pats pid rhs (g :: gs) with (checkGroupMatch CDelay [] g)
      addDelayG {vars'} {todo'} pty parg pats pid rhs
          ((DelayGroup {tyarg} {valarg} ((MkPatClause pvars ps tid tm) :: rest)) :: gs)
                 | (DelayMatch {tyarg} {valarg})
         = do let l = mkSizeOf [tyarg, valarg]
              let newps = newPats [pty, parg] (ConsMatch (ConsMatch NilMatch)) ps
              let pats' = updatePatNames (updateNames [(tyarg, pty),
                                                       (valarg, parg)])
                                         (weakenNs l pats)
              let newclause : PatClause (tyarg :: valarg :: vars')
                                        (tyarg :: valarg :: todo')
                    = MkPatClause pvars (newps ++ pats') pid
                                        (weakenNs l rhs)
              pure ((DelayGroup (MkPatClause pvars ps tid tm :: rest ++ [newclause]))
                         :: gs)
      addDelayG pty parg pats pid rhs (g :: gs) | NoMatch
         = do gs' <- addDelayG pty parg pats pid rhs gs
              pure (g :: gs')

    addConstG : {vars', todo' : _} ->
                Constant -> NamedPats vars' todo' ->
                Int -> (rhs : Term vars') ->
                (acc : List (Group vars' todo')) ->
                Core (List (Group vars' todo'))
    addConstG c pats pid rhs []
        = pure [ConstGroup c [MkPatClause pvars pats pid rhs]]
    addConstG {todo'} {vars'} c pats pid rhs (g :: gs) with (checkGroupMatch (CConst c) [] g)
      addConstG {todo'} {vars'} c pats pid rhs
              ((ConstGroup c ((MkPatClause pvars ps tid tm) :: rest)) :: gs) | ConstMatch
          = let newclause : PatClause vars' todo'
                  = MkPatClause pvars pats pid rhs in
                pure ((ConstGroup c
                      (MkPatClause pvars ps tid tm :: rest ++ [newclause])) :: gs)
      addConstG c pats pid rhs (g :: gs) | NoMatch
          = do gs' <- addConstG c pats pid rhs gs
               pure (g :: gs')

    addGroup : {vars, todo, idx : _} ->
               Pat -> (0 p : IsVar nm idx vars) ->
               NamedPats vars todo -> Int -> Term vars ->
               List (Group vars todo) ->
               Core (List (Group vars todo))
    -- In 'As' replace the name on the RHS with a reference to the
    -- variable we're doing the case split on
    addGroup (PAs fc n p) pprf pats pid rhs acc
         = addGroup p pprf pats pid (substName n (Local fc (Just True) _ pprf) rhs) acc
    addGroup (PCon cfc n t a pargs) pprf pats pid rhs acc
         = if a == length pargs
              then addConG n t pargs pats pid rhs acc
              else throw (CaseCompile cfc fn (NotFullyApplied n))
    addGroup (PTyCon cfc n a pargs) pprf pats pid rhs acc
         = if a == length pargs
           then addConG n 0 pargs pats pid rhs acc
           else throw (CaseCompile cfc fn (NotFullyApplied n))
    addGroup (PArrow _ _ s t) pprf pats pid rhs acc
         = addConG (UN "->") 0 [s, t] pats pid rhs acc
    -- Go inside the delay; we'll flag the case as needing to force its
    -- scrutinee (need to check in 'caseGroups below)
    addGroup (PDelay _ _ pty parg) pprf pats pid rhs acc
         = addDelayG pty parg pats pid rhs acc
    addGroup (PConst _ c) pprf pats pid rhs acc
         = addConstG c pats pid rhs acc
    addGroup _ pprf pats pid rhs acc = pure acc -- Can't happen, not a constructor
--         -- FIXME: Is this possible to rule out with a type? Probably.

    gc : {a, vars, todo : _} ->
         List (Group vars todo) ->
         List (PatClause vars (a :: todo)) ->
         Core (List (Group vars todo))
    gc acc [] = pure acc
    gc {a} acc ((MkPatClause pvars (MkInfo pat pprf fty :: pats) pid rhs) :: cs)
        = do acc' <- addGroup pat pprf pats pid rhs acc
             gc acc' cs

getFirstPat : NamedPats ns (p :: ps) -> Pat
getFirstPat (p :: _) = pat p

getFirstArgType : NamedPats ns (p :: ps) -> ArgType ns
getFirstArgType (p :: _) = argType p

||| Store scores alongside rows of named patterns. These scores are used to determine
||| which column of patterns to switch on first. One score per column.
data ScoredPats : List Name -> List Name -> Type where
 Scored : List (NamedPats ns (p :: ps)) -> Vect (length (p :: ps)) Int -> ScoredPats ns (p :: ps)

{ps : _} -> Show (ScoredPats ns ps) where
  show (Scored xs ys) = (show ps) ++ "//" ++ (show ys)

zeroedScore : {ps : _} -> List (NamedPats ns (p :: ps)) -> ScoredPats ns (p :: ps)
zeroedScore nps = Scored nps (replicate (S $ length ps) 0)

||| Proof that a value `v` inserted in the middle of a list with
||| prefix `ps` and suffix `qs` can equivalently be snoced with
||| `ps` or consed with `qs` before appending `qs` to `ps`.
elemInsertedMiddle : (v : a) -> (ps,qs : List a) -> (ps ++ (v :: qs)) = ((ps `snoc` v) ++ qs)
elemInsertedMiddle v [] qs = Refl
elemInsertedMiddle v (x :: xs) qs = rewrite elemInsertedMiddle v xs qs in Refl

||| Helper to find a single highest scoring name (or none at all) while
||| retaining the context of all names processed.
highScore : {prev : List Name} ->
            (names : List Name) ->
            (scores : Vect (length names) Int) ->
            (highVal : Int) ->
            (highIdx : (n ** NVar n (prev ++ names))) ->
            (duped : Bool) ->
            Maybe (n ** NVar n (prev ++ names))
highScore [] [] high idx True = Nothing
highScore [] [] high idx False = Just idx
highScore (x :: xs) (y :: ys) high idx duped =
  let next = highScore {prev = prev `snoc` x} xs ys
      prf = elemInsertedMiddle x prev xs
  in  rewrite prf in
        case compare y high of
             LT => next high (rewrite sym $ prf in idx) duped
             EQ => next high (rewrite sym $ prf in idx) True
             GT => next y (x ** rewrite sym $ prf in weakenNVar (mkSizeOf prev) (MkNVar First)) False

||| Get the index of the highest scoring column if there is one.
||| If no column has a higher score than all other columns then
||| the result is Nothing indicating we need to apply more scoring
||| to break the tie.
||| Suggested heuristic application order: f, b, a.
highScoreIdx : {p : _} -> {ps : _} -> ScoredPats ns (p :: ps) -> Maybe (n ** NVar n (p :: ps))
highScoreIdx (Scored xs (y :: ys)) = highScore {prev = []} (p :: ps) (y :: ys) (y - 1) (p ** MkNVar First) False

||| Apply the penalty function to the head constructor's
||| arity. Produces 0 for all non-head-constructors.
headConsPenalty : (penality : Nat -> Int) -> Pat -> Int
headConsPenalty p (PAs _ _ w)        = headConsPenalty p w
headConsPenalty p (PCon _ n _ arity pats) = p arity
headConsPenalty p (PTyCon _ _ arity _)    = p arity
headConsPenalty _ (PConst _ _)       = 0
headConsPenalty _ (PArrow _ _ _ _)   = 0
headConsPenalty p (PDelay _ _ _ w)   = headConsPenalty p w
headConsPenalty _ (PLoc _ _)         = 0
headConsPenalty _ (PUnmatchable _ _) = 0

||| Apply the given function that scores a pattern to all patterns and then
||| sum up the column scores and add to the ScoredPats passed in.
consScoreHeuristic : {ps : _} -> (scorePat : Pat -> Int) -> ScoredPats ns ps -> ScoredPats ns ps
consScoreHeuristic _ sps@(Scored [] _) = sps -- can't update scores without any patterns
consScoreHeuristic scorePat (Scored xs ys) =
  let columnScores = sum <$> scoreColumns xs
      ys' = zipWith (+) ys columnScores
  in  Scored xs ys'
  where
    -- also returns NamePats of remaining columns while its in there
    -- scoring the first column.
    scoreFirstColumn : (nps : List (NamedPats ns (p' :: ps'))) -> (res : List (NamedPats ns ps') ** (LengthMatch nps res, Vect (length nps) Int))
    scoreFirstColumn [] = ([] ** (NilMatch, []))
    scoreFirstColumn ((w :: ws) :: nps) =
      let (ws' ** (prf, scores)) = scoreFirstColumn nps
      in  (ws :: ws' ** (ConsMatch prf, scorePat (pat w) :: scores))

    scoreColumns : {ps' : _} -> (nps : List (NamedPats ns ps')) -> Vect (length ps') (Vect (length nps) Int)
    scoreColumns {ps' = []} nps = []
    scoreColumns {ps' = (w :: ws)} nps =
      let (rest ** (prf, firstColScore)) = scoreFirstColumn nps
      in  firstColScore :: (rewrite lengthsMatch prf in scoreColumns rest)

||| Add 1 to each non-default pat in the first row.
||| This favors constructive matching first and reduces tree depth on average.
heuristicF : {ps : _} -> ScoredPats ns (p :: ps) -> ScoredPats ns (p :: ps)
heuristicF sps@(Scored [] _) = sps
heuristicF (Scored (x :: xs) ys) =
  let columnScores = scores x
      ys' = zipWith (+) ys columnScores
  in  Scored (x :: xs) ys'
  where
    isBlank : Pat -> Bool
    isBlank (PLoc _ _) = True
    isBlank _ = False

    scores : NamedPats ns' ps' -> Vect (length ps') Int
    scores [] = []
    scores (y :: ys) = let score : Int = if isBlank (pat y) then 0 else 1
                       in  score :: scores ys

||| Subtract 1 from each column for each pat that represents a head constructor.
||| This favors pats that produce less branching.
heuristicB : {ps : _} -> ScoredPats ns ps -> ScoredPats ns ps
heuristicB = consScoreHeuristic (headConsPenalty (\arity => if arity == 0 then 0 else -1))

||| Subtract the sum of the arities of constructors in each column.
heuristicA : {ps : _} -> ScoredPats ns ps -> ScoredPats ns ps
heuristicA = consScoreHeuristic (headConsPenalty (negate . cast))

applyHeuristics : {p : _} ->
                  {ps : _} ->
                  ScoredPats ns (p :: ps) ->
                  List (ScoredPats ns (p :: ps) -> ScoredPats ns (p :: ps)) ->
                  Maybe (n ** NVar n (p :: ps))
applyHeuristics x [] = highScoreIdx x
applyHeuristics x (f :: fs) = highScoreIdx x <|> applyHeuristics (f x) fs

||| Based only on the heuristic-score of columns, get the index of
||| the column that should be processed next.
|||
||| The scoring is inspired by results from the paper:
||| http://moscova.inria.fr/~maranget/papers/ml05e-maranget.pdf
nextIdxByScore : {p : _} ->
                 {ps : _} ->
                 (useHeuristics : Bool) ->
                 Phase ->
                 List (NamedPats ns (p :: ps)) ->
                 (n ** NVar n (p :: ps))
nextIdxByScore False _ _            = (_ ** (MkNVar First))
nextIdxByScore _ (CompileTime _) _  = (_ ** (MkNVar First))
nextIdxByScore True RunTime xs      =
  fromMaybe (_ ** (MkNVar First)) $
    applyHeuristics (zeroedScore xs) [heuristicF, heuristicB, heuristicA]

-- Check whether all the initial patterns have the same concrete, known
-- and matchable type, which is multiplicity > 0.
-- If so, it's okay to match on it
sameType : {ns : _} ->
           {auto i : Ref PName Int} ->
           {auto c : Ref Ctxt Defs} ->
           FC -> Phase -> Name ->
           Env Term ns -> List (NamedPats ns (p :: ps)) ->
           Core ()
sameType fc phase fn env [] = pure ()
sameType {ns} fc phase fn env (p :: xs)
    = do defs <- get Ctxt
         case getFirstArgType p of
              Known _ t => sameTypeAs phase
                                      !(nf defs env t)
                                      (map getFirstArgType xs)
              ty => throw (CaseCompile fc fn DifferingTypes)
  where
    firstPat : NamedPats ns (np :: nps) -> Pat
    firstPat (pinf :: _) = pat pinf

    headEq : NF ns -> NF ns -> Phase -> Bool
    headEq (NBind _ _ (Pi _ _ _ _) _) (NBind _ _ (Pi _ _ _ _) _) _ = True
    headEq (NTCon _ n _ _ _) (NTCon _ n' _ _ _) _ = n == n'
    headEq (NPrimVal _ c) (NPrimVal _ c') _ = c == c'
    headEq (NType _) (NType _) _ = True
    headEq (NApp _ (NRef _ n) _) (NApp _ (NRef _ n') _) RunTime = n == n'
    headEq (NErased _ _) _ RunTime = True
    headEq _ (NErased _ _) RunTime = True
    headEq _ _ _ = False

    sameTypeAs : Phase -> NF ns -> List (ArgType ns) -> Core ()
    sameTypeAs _ ty [] = pure ()
    sameTypeAs ph ty (Known r t :: xs) =
         do defs <- get Ctxt
            if headEq ty !(nf defs env t) phase
               then sameTypeAs ph ty xs
               else throw (CaseCompile fc fn DifferingTypes)
    sameTypeAs p ty _ = throw (CaseCompile fc fn DifferingTypes)

-- Check whether all the initial patterns are the same, or are all a variable.
-- If so, we'll match it to refine later types and move on
samePat : List (NamedPats ns (p :: ps)) -> Bool
samePat [] = True
samePat (pi :: xs)
    = samePatAs (dropAs (getFirstPat pi))
                        (map (dropAs . getFirstPat) xs)
  where
    dropAs : Pat -> Pat
    dropAs (PAs _ _ p) = p
    dropAs p = p

    samePatAs : Pat -> List Pat -> Bool
    samePatAs p [] = True
    samePatAs (PTyCon fc n a args) (PTyCon _ n' _ _ :: ps)
        = n == n' && samePatAs (PTyCon fc n a args) ps
    samePatAs (PCon fc n t a args) (PCon _ n' t' _ _ :: ps)
        = n == n' && t == t' && samePatAs (PCon fc n t a args) ps
    samePatAs (PConst fc c) (PConst _ c' :: ps)
        = c == c' && samePatAs (PConst fc c) ps
    samePatAs (PArrow fc x s t) (PArrow _ _ s' t' :: ps)
        = samePatAs (PArrow fc x s t) ps
    samePatAs (PDelay fc r t p) (PDelay _ _ _ _ :: ps)
        = samePatAs (PDelay fc r t p) ps
    samePatAs (PLoc fc n) (PLoc _ _ :: ps) = samePatAs (PLoc fc n) ps
    samePatAs x y = False

getFirstCon : NamedPats ns (p :: ps) -> Pat
getFirstCon (p :: _) = pat p

-- Count the number of distinct constructors in the initial pattern
countDiff : List (NamedPats ns (p :: ps)) -> Nat
countDiff xs = length (distinct [] (map getFirstCon xs))
  where
    isVar : Pat -> Bool
    isVar (PAs _ _ p) = isVar p
    isVar (PCon _ _ _ _ _) = False
    isVar (PTyCon _ _ _ _) = False
    isVar (PConst _ _) = False
    isVar (PArrow _ _ _ _) = False
    isVar (PDelay _ _ _ p) = False
    isVar _ = True

    -- Return whether two patterns would lead to the same match
    sameCase : Pat -> Pat -> Bool
    sameCase (PAs _ _ p) p' = sameCase p p'
    sameCase p (PAs _ _ p') = sameCase p p'
    sameCase (PCon _ _ t _ _) (PCon _ _ t' _ _) = t == t'
    sameCase (PTyCon _ t _ _) (PTyCon _ t' _ _) = t == t'
    sameCase (PConst _ c) (PConst _ c') = c == c'
    sameCase (PArrow _ _ _ _) (PArrow _ _ _ _) = True
    sameCase (PDelay _ _ _ _) (PDelay _ _ _ _) = True
    sameCase x y = isVar x && isVar y

    distinct : List Pat -> List Pat -> List Pat
    distinct acc [] = acc
    distinct acc (p :: ps)
       = if elemBy sameCase p acc
            then distinct acc ps
            else distinct (p :: acc) ps

getScore : {ns : _} ->
           {auto i : Ref PName Int} ->
           {auto c : Ref Ctxt Defs} ->
           FC -> Phase -> Name ->
           List (NamedPats ns (p :: ps)) ->
           Core (Either CaseError ())
getScore fc phase name npss
    = do catch (do sameType fc phase name (mkEnv fc ns) npss
                   pure (Right ()))
               (\err => case err of
                             CaseCompile _ _ err => pure (Left err)
                             _ => throw err)

||| Pick the leftmost matchable thing with all constructors in the
||| same family, or all variables, or all the same type constructor.
pickNextViable : {p, ns, ps : _} ->
           {auto i : Ref PName Int} ->
           {auto c : Ref Ctxt Defs} ->
           FC -> Phase -> Name -> List (NamedPats ns (p :: ps)) ->
           Core (n ** NVar n (p :: ps))
-- last possible variable
pickNextViable {ps = []} fc phase fn npss
    = if samePat npss
         then pure (_ ** MkNVar First)
         else do Right () <- getScore fc phase fn npss
                       | Left err => throw (CaseCompile fc fn err)
                 pure (_ ** MkNVar First)
pickNextViable {ps = q :: qs} fc phase fn npss
    = if samePat npss
         then pure (_ ** MkNVar First)
         else  case !(getScore fc phase fn npss) of
                    Right () => pure (_ ** MkNVar First)
                    _ => do (_ ** MkNVar var) <- pickNextViable fc phase fn (map tail npss)
                            pure (_ ** MkNVar (Later var))

moveFirst : {idx : Nat} -> (0 el : IsVar nm idx ps) -> NamedPats ns ps ->
            NamedPats ns (nm :: dropVar ps el)
moveFirst el nps = getPat el nps :: dropPat el nps

<<<<<<< HEAD
shuffleVars : {idx : Nat} -> (0 el : IsVar name idx todo) -> PatClause vars todo ->
              PatClause vars (name :: dropVar todo el)
shuffleVars First orig@(MkPatClause pvars lhs pid rhs) = orig -- no-op
=======
shuffleVars : {idx : Nat} -> (0 el : IsVar nm idx todo) -> PatClause vars todo ->
              PatClause vars (nm :: dropVar todo el)
>>>>>>> 50d75cc3
shuffleVars el (MkPatClause pvars lhs pid rhs)
    = MkPatClause pvars (moveFirst el lhs) pid rhs

mutual
  {- 'PatClause' contains a list of patterns still to process (that's the
     "todo") and a right hand side with the variables we know about "vars".
     So "match" builds the remainder of the case tree for
     the unprocessed patterns. "err" is the tree for when the patterns don't
     cover the input (i.e. the "fallthrough" pattern, which at the top
     level will be an error). -}
  match : {vars, todo : _} ->
          {auto i : Ref PName Int} ->
          {auto c : Ref Ctxt Defs} ->
          FC -> Name -> Phase ->
          List (PatClause vars todo) -> (err : Maybe (CaseTree vars)) ->
          Core (CaseTree vars)
  -- Before 'partition', reorder the arguments so that the one we
  -- inspect next has a concrete type that is the same in all cases, and
  -- has the most distinct constructors (via pickNextViable)
  match {todo = (_ :: _)} fc fn phase clauses err
<<<<<<< HEAD
      = do let nps = getNPs <$> clauses
           let (_ ** (MkNVar next)) = nextIdxByScore (caseTreeHeuristics !getSession) phase nps
           let prioritizedClauses = shuffleVars next <$> clauses
           (n ** MkNVar next') <- pickNextViable fc phase fn (getNPs <$> prioritizedClauses)
           log "compile.casetree" 25 $ "Picked " ++ show n ++ " as the next split"
           let clauses' = shuffleVars next' <$> prioritizedClauses
           log "compile.casetree" 25 $ "Using clauses " ++ show clauses'
=======
      = do (n ** MkNVar next) <- pickNext fc phase fn (map getNPs clauses)
           log "compile.casetree.pick" 25 $ "Picked " ++ show n ++ " as the next split"
           let clauses' = map (shuffleVars next) clauses
           log "compile.casetree.clauses" 25 $
             unlines ("Using clauses:" :: map (("  " ++) . show) clauses')
>>>>>>> 50d75cc3
           let ps = partition phase clauses'
           log "compile.casetree.partition" 25 $ "Got Partition:\n" ++ show ps
           mix <- mixture fc fn phase ps err
           case mix of
             Nothing =>
               do log "compile.casetree.intermediate" 25 "match: No clauses"
                  pure (Unmatched "No clauses")
             Just m =>
               do log "compile.casetree.intermediate" 25 $ "match: new case tree " ++ show m
                  Core.pure m
  match {todo = []} fc fn phase [] err
       = maybe (pure (Unmatched "No patterns"))
               pure err
  match {todo = []} fc fn phase ((MkPatClause pvars [] pid (Erased _ True)) :: _) err
       = pure Impossible
  match {todo = []} fc fn phase ((MkPatClause pvars [] pid rhs) :: _) err
       = pure $ STerm pid rhs

  caseGroups : {pvar, vars, todo : _} ->
               {auto i : Ref PName Int} ->
               {auto c : Ref Ctxt Defs} ->
               FC -> Name -> Phase ->
               {idx : Nat} -> (0 p : IsVar pvar idx vars) -> Term vars ->
               List (Group vars todo) -> Maybe (CaseTree vars) ->
               Core (CaseTree vars)
  caseGroups {vars} fc fn phase el ty gs errorCase
      = do g <- altGroups gs
           pure (Case _ el (resolveNames vars ty) g)
    where
      altGroups : List (Group vars todo) -> Core (List (CaseAlt vars))
      altGroups [] = maybe (pure [])
                           (\e => pure [DefaultCase e])
                           errorCase
      altGroups (ConGroup {newargs} cn tag rest :: cs)
          = do crest <- match fc fn phase rest (map (weakenNs (mkSizeOf newargs)) errorCase)
               cs' <- altGroups cs
               pure (ConCase cn tag newargs crest :: cs')
      altGroups (DelayGroup {tyarg} {valarg} rest :: cs)
          = do crest <- match fc fn phase rest (map (weakenNs (mkSizeOf [tyarg, valarg])) errorCase)
               cs' <- altGroups cs
               pure (DelayCase tyarg valarg crest :: cs')
      altGroups (ConstGroup c rest :: cs)
          = do crest <- match fc fn phase rest errorCase
               cs' <- altGroups cs
               pure (ConstCase c crest :: cs')

  conRule : {a, vars, todo : _} ->
            {auto i : Ref PName Int} ->
            {auto c : Ref Ctxt Defs} ->
            FC -> Name -> Phase ->
            List (PatClause vars (a :: todo)) ->
            Maybe (CaseTree vars) ->
            Core (CaseTree vars)
  conRule fc fn phase [] err = maybe (pure (Unmatched "No constructor clauses")) pure err
  -- ASSUMPTION, not expressed in the type, that the patterns all have
  -- the same variable (pprf) for the first argument. If not, the result
  -- will be a broken case tree... so we should find a way to express this
  -- in the type if we can.
  conRule {a} fc fn phase cs@(MkPatClause pvars (MkInfo pat pprf fty :: pats) pid rhs :: rest) err
      = do refinedcs <- traverse (substInClause fc) cs
           groups <- groupCons fc fn pvars refinedcs
           ty <- case fty of
                      Known _ t => pure t
                      _ => throw (CaseCompile fc fn UnknownType)
           caseGroups fc fn phase pprf ty groups err

  varRule : {a, vars, todo : _} ->
            {auto i : Ref PName Int} ->
            {auto c : Ref Ctxt Defs} ->
            FC -> Name -> Phase ->
            List (PatClause vars (a :: todo)) ->
            Maybe (CaseTree vars) ->
            Core (CaseTree vars)
  varRule {vars} {a} fc fn phase cs err
      = do alts' <- traverse updateVar cs
           match fc fn phase alts' err
    where
      updateVar : PatClause vars (a :: todo) -> Core (PatClause vars todo)
      -- replace the name with the relevant variable on the rhs
      updateVar (MkPatClause pvars (MkInfo (PLoc pfc n) prf fty :: pats) pid rhs)
          = pure $ MkPatClause (n :: pvars)
                        !(substInPats fc a (Local pfc (Just False) _ prf) pats)
                        pid (substName n (Local pfc (Just False) _ prf) rhs)
      -- If it's an as pattern, replace the name with the relevant variable on
      -- the rhs then continue with the inner pattern
      updateVar (MkPatClause pvars (MkInfo (PAs pfc n pat) prf fty :: pats) pid rhs)
          = do pats' <- substInPats fc a (mkTerm _ pat) pats
               let rhs' = substName n (Local pfc (Just True) _ prf) rhs
               updateVar (MkPatClause pvars (MkInfo pat prf fty :: pats') pid rhs')
      -- match anything, name won't appear in rhs but need to update
      -- LHS pattern types based on what we've learned
      updateVar (MkPatClause pvars (MkInfo pat prf fty :: pats) pid rhs)
          = pure $ MkPatClause pvars
                        !(substInPats fc a (mkTerm vars pat) pats) pid rhs

  mixture : {a, vars, todo : _} ->
            {auto i : Ref PName Int} ->
            {auto c : Ref Ctxt Defs} ->
            {ps : List (PatClause vars (a :: todo))} ->
            FC -> Name -> Phase ->
            Partitions ps ->
            Maybe (CaseTree vars) ->
            Core (Maybe (CaseTree vars))
  mixture fc fn phase (ConClauses cs rest) err
      = do fallthrough <- mixture fc fn phase rest err
           pure (Just !(conRule fc fn phase cs fallthrough))
  mixture fc fn phase (VarClauses vs rest) err
      = do fallthrough <- mixture fc fn phase rest err
           pure (Just !(varRule fc fn phase vs fallthrough))
  mixture fc fn {a} {todo} phase NoClauses err
      = pure err

export
mkPat : {auto c : Ref Ctxt Defs} -> List Pat -> ClosedTerm -> ClosedTerm -> Core Pat
mkPat args orig (Ref fc Bound n) = pure $ PLoc fc n
mkPat args orig (Ref fc (DataCon t a) n) = pure $ PCon fc n t a args
mkPat args orig (Ref fc (TyCon t a) n) = pure $ PTyCon fc n a args
mkPat args orig (Ref fc Func n)
  = do prims <- getPrimitiveNames
       mtm <- normalisePrims (const True) isPConst prims n args orig []
       case mtm of
         Just tm => mkPat [] tm tm
         Nothing =>
           do log "compile.casetree" 10 $
                "Unmatchable function: " ++ show n
              pure $ PUnmatchable (getLoc orig) orig
mkPat args orig (Bind fc x (Pi _ _ _ s) t)
    = let t' = subst (Erased fc False) t in
      pure $ PArrow fc x !(mkPat [] s s) !(mkPat [] t' t')
mkPat args orig (App fc fn arg)
    = do parg <- mkPat [] arg arg
         mkPat (parg :: args) orig fn
mkPat args orig (As fc _ (Ref _ Bound n) ptm)
    = pure $ PAs fc n !(mkPat [] ptm ptm)
mkPat args orig (As fc _ _ ptm)
    = mkPat [] orig ptm
mkPat args orig (TDelay fc r ty p)
    = pure $ PDelay fc r !(mkPat [] orig ty) !(mkPat [] orig p)
mkPat args orig (PrimVal fc c)
    = pure $ if constTag c == 0
         then PConst fc c
         else PTyCon fc (UN (show c)) 0 []
mkPat args orig (TType fc) = pure $ PTyCon fc (UN "Type") 0 []
mkPat args orig tm
   = do log "compile.casetree" 10 $
          "Catchall: marking " ++ show tm ++ " as unmatchable"
        pure $ PUnmatchable (getLoc orig) orig

export
argToPat : {auto c : Ref Ctxt Defs} -> ClosedTerm -> Core Pat
argToPat tm = mkPat [] tm tm


mkPatClause : {auto c : Ref Ctxt Defs} ->
              FC -> Name ->
              (args : List Name) -> ClosedTerm ->
              Int -> (List Pat, ClosedTerm) ->
              Core (PatClause args args)
mkPatClause fc fn args ty pid (ps, rhs)
    = maybe (throw (CaseCompile fc fn DifferingArgNumbers))
            (\eq =>
               do defs <- get Ctxt
                  nty <- nf defs [] ty
                  ns <- mkNames args ps eq (Just nty)
                  log "compile.casetree" 20 $
                    "Make pat clause for names " ++ show ns
                     ++ " in LHS " ++ show ps
                  pure (MkPatClause [] ns pid
                          (rewrite sym (appendNilRightNeutral args) in
                                   (weakenNs (mkSizeOf args) rhs))))
            (checkLengthMatch args ps)
  where
    mkNames : (vars : List Name) -> (ps : List Pat) ->
              LengthMatch vars ps -> Maybe (NF []) ->
              Core (NamedPats vars vars)
    mkNames [] [] NilMatch fty = pure []
    mkNames (arg :: args) (p :: ps) (ConsMatch eq) fty
        = do defs <- get Ctxt
             empty <- clearDefs defs
             fa_tys <- the (Core (Maybe _, ArgType _)) $
                case fty of
                     Nothing => pure (Nothing, CaseBuilder.Unknown)
                     Just (NBind pfc _ (Pi _ c _ farg) fsc) =>
                        pure (Just !(fsc defs (toClosure defaultOpts [] (Ref pfc Bound arg))),
                                Known c (embed {more = arg :: args}
                                          !(quote empty [] farg)))
                     Just t =>
                        pure (Nothing,
                                Stuck (embed {more = arg :: args}
                                        !(quote empty [] t)))
             pure (MkInfo p First (Builtin.snd fa_tys)
                      :: weaken !(mkNames args ps eq (Builtin.fst fa_tys)))

export
patCompile : {auto c : Ref Ctxt Defs} ->
             FC -> Name -> Phase ->
             ClosedTerm -> List (List Pat, ClosedTerm) ->
             Maybe (CaseTree []) ->
             Core (args ** CaseTree args)
patCompile fc fn phase ty [] def
    = maybe (pure ([] ** Unmatched "No definition"))
            (\e => pure ([] ** e))
            def
patCompile fc fn phase ty (p :: ps) def
    = do let (ns ** n) = getNames 0 (fst p)
         pats <- mkPatClausesFrom 0 ns (p :: ps)
         -- low verbosity level: pretty print fully resolved names
         logC "compile.casetree" 5 $ do
           pats <- traverse toFullNames pats
           pure $ "Pattern clauses:\n"
                ++ show (indent 2 $ vcat $ pretty {ann = ()} <$> pats)
         -- higher verbosity: dump the raw data structure
         log "compile.casetree" 10 $ show pats
         i <- newRef PName (the Int 0)
         cases <- match fc fn phase pats
                        (rewrite sym (appendNilRightNeutral ns) in
                                 map (TT.weakenNs n) def)
         pure (_ ** cases)
  where
    mkPatClausesFrom : Int -> (args : List Name) ->
                       List (List Pat, ClosedTerm) ->
                       Core (List (PatClause args args))
    mkPatClausesFrom i ns [] = pure []
    mkPatClausesFrom i ns (p :: ps)
        = do p' <- mkPatClause fc fn ns ty i p
             ps' <- mkPatClausesFrom (i + 1) ns ps
             pure (p' :: ps')

    getNames : Int -> List Pat -> (ns : List Name ** SizeOf ns)
    getNames i [] = ([] ** zero)
    getNames i (x :: xs) =
      let (ns ** n) = getNames (i + 1) xs
      in (MN "arg" i :: ns ** suc n)

toPatClause : {auto c : Ref Ctxt Defs} ->
              FC -> Name -> (ClosedTerm, ClosedTerm) ->
              Core (List Pat, ClosedTerm)
toPatClause fc n (lhs, rhs)
    = case getFnArgs lhs of
           (Ref ffc Func fn, args)
              => do defs <- get Ctxt
                    (np, _) <- getPosition n (gamma defs)
                    (fnp, _) <- getPosition fn (gamma defs)
                    if np == fnp
                       then pure (!(traverse argToPat args), rhs)
                       else throw (GenericMsg ffc ("Wrong function name in pattern LHS " ++ show (n, fn)))
           (f, args) => throw (GenericMsg fc "Not a function name in pattern LHS")

-- Assumption (given 'ClosedTerm') is that the pattern variables are
-- explicitly named. We'll assign de Bruijn indices when we're done, and
-- the names of the top level variables we created are returned in 'args'
export
simpleCase : {auto c : Ref Ctxt Defs} ->
             FC -> Phase -> Name -> ClosedTerm -> (def : Maybe (CaseTree [])) ->
             (clauses : List (ClosedTerm, ClosedTerm)) ->
             Core (args ** CaseTree args)
simpleCase fc phase fn ty def clauses
    = do logC "compile.casetree" 5 $
                do cs <- traverse (\ (c,d) => [| MkPair (toFullNames c) (toFullNames d) |]) clauses
                   pure $ "simpleCase: Clauses:\n" ++ show (
                     indent {ann = ()} 2 $ vcat $ flip map cs $ \ (lrhs) =>
                       pretty {ann = ()} (fst lrhs) <++> pretty "=" <++> pretty (snd lrhs))
         ps <- traverse (toPatClause fc fn) clauses
         defs <- get Ctxt
         patCompile fc fn phase ty ps def

findReached : CaseTree ns -> List Int
findReached (Case _ _ _ alts) = concatMap findRAlts alts
  where
    findRAlts : CaseAlt ns' -> List Int
    findRAlts (ConCase _ _ _ t) = findReached t
    findRAlts (DelayCase _ _ t) = findReached t
    findRAlts (ConstCase _ t) = findReached t
    findRAlts (DefaultCase t) = findReached t
findReached (STerm i _) = [i]
findReached _ = []

-- Returns the case tree, and a list of the clauses that aren't reachable
export
getPMDef : {auto c : Ref Ctxt Defs} ->
           FC -> Phase -> Name -> ClosedTerm -> List Clause ->
           Core (args ** (CaseTree args, List Clause))
-- If there's no clauses, make a definition with the right number of arguments
-- for the type, which we can use in coverage checking to ensure that one of
-- the arguments has an empty type
getPMDef fc phase fn ty []
    = do log "compile.casetree.getpmdef" 20 "getPMDef: No clauses!"
         defs <- get Ctxt
         pure (!(getArgs 0 !(nf defs [] ty)) ** (Unmatched "No clauses", []))
  where
    getArgs : Int -> NF [] -> Core (List Name)
    getArgs i (NBind fc x (Pi _ _ _ _) sc)
        = do defs <- get Ctxt
             sc' <- sc defs (toClosure defaultOpts [] (Erased fc False))
             pure (MN "arg" i :: !(getArgs i sc'))
    getArgs i _ = pure []
getPMDef fc phase fn ty clauses
    = do defs <- get Ctxt
         let cs = map (toClosed defs) (labelPat 0 clauses)
         (_ ** t) <- simpleCase fc phase fn ty Nothing cs
         logC "compile.casetree.getpmdef" 20 $
           pure $ "Compiled to: " ++ show !(toFullNames t)
         let reached = findReached t
         pure (_ ** (t, getUnreachable 0 reached clauses))
  where
    getUnreachable : Int -> List Int -> List Clause -> List Clause
    getUnreachable i is [] = []
    getUnreachable i is (c :: cs)
        = if i `elem` is
             then getUnreachable (i + 1) is cs
             else c :: getUnreachable (i + 1) is cs

    labelPat : Int -> List a -> List (String, a)
    labelPat i [] = []
    labelPat i (x :: xs) = ("pat" ++ show i ++ ":", x) :: labelPat (i + 1) xs

    mkSubstEnv : Int -> String -> Env Term vars -> SubstEnv vars []
    mkSubstEnv i pname [] = Nil
    mkSubstEnv i pname (v :: vs)
       = Ref fc Bound (MN pname i) :: mkSubstEnv (i + 1) pname vs

    close : {vars : _} ->
            Env Term vars -> String -> Term vars -> ClosedTerm
    close {vars} env pname tm
        = substs (mkSubstEnv 0 pname env)
              (rewrite appendNilRightNeutral vars in tm)

    toClosed : Defs -> (String, Clause) -> (ClosedTerm, ClosedTerm)
    toClosed defs (pname, MkClause env lhs rhs)
          = (close env pname lhs, close env pname rhs)<|MERGE_RESOLUTION|>--- conflicted
+++ resolved
@@ -930,14 +930,9 @@
             NamedPats ns (nm :: dropVar ps el)
 moveFirst el nps = getPat el nps :: dropPat el nps
 
-<<<<<<< HEAD
-shuffleVars : {idx : Nat} -> (0 el : IsVar name idx todo) -> PatClause vars todo ->
-              PatClause vars (name :: dropVar todo el)
-shuffleVars First orig@(MkPatClause pvars lhs pid rhs) = orig -- no-op
-=======
 shuffleVars : {idx : Nat} -> (0 el : IsVar nm idx todo) -> PatClause vars todo ->
               PatClause vars (nm :: dropVar todo el)
->>>>>>> 50d75cc3
+shuffleVars First orig@(MkPatClause pvars lhs pid rhs) = orig -- no-op
 shuffleVars el (MkPatClause pvars lhs pid rhs)
     = MkPatClause pvars (moveFirst el lhs) pid rhs
 
@@ -958,21 +953,14 @@
   -- inspect next has a concrete type that is the same in all cases, and
   -- has the most distinct constructors (via pickNextViable)
   match {todo = (_ :: _)} fc fn phase clauses err
-<<<<<<< HEAD
       = do let nps = getNPs <$> clauses
            let (_ ** (MkNVar next)) = nextIdxByScore (caseTreeHeuristics !getSession) phase nps
            let prioritizedClauses = shuffleVars next <$> clauses
            (n ** MkNVar next') <- pickNextViable fc phase fn (getNPs <$> prioritizedClauses)
-           log "compile.casetree" 25 $ "Picked " ++ show n ++ " as the next split"
+           log "compile.casetree.pick" 25 $ "Picked " ++ show n ++ " as the next split"
            let clauses' = shuffleVars next' <$> prioritizedClauses
-           log "compile.casetree" 25 $ "Using clauses " ++ show clauses'
-=======
-      = do (n ** MkNVar next) <- pickNext fc phase fn (map getNPs clauses)
-           log "compile.casetree.pick" 25 $ "Picked " ++ show n ++ " as the next split"
-           let clauses' = map (shuffleVars next) clauses
            log "compile.casetree.clauses" 25 $
              unlines ("Using clauses:" :: map (("  " ++) . show) clauses')
->>>>>>> 50d75cc3
            let ps = partition phase clauses'
            log "compile.casetree.partition" 25 $ "Got Partition:\n" ++ show ps
            mix <- mixture fc fn phase ps err
