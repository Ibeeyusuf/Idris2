module Core.TTC

import Core.CaseTree
import Core.CompileExpr
import Core.Context
import Core.Core
import Core.Env
import Core.FC
import Core.Name
import Core.Options
import Core.TT

import Data.NameMap
import Data.Vect

import Utils.Binary

%default covering

export
TTC FC where
  toBuf b (MkFC file startPos endPos)
      = do tag 0; toBuf b file; toBuf b startPos; toBuf b endPos
  toBuf b EmptyFC = tag 1

  fromBuf b
      = case !getTag of
             0 => do f <- fromBuf b;
                     s <- fromBuf b; e <- fromBuf b
                     pure (MkFC f s e)
             1 => pure EmptyFC
             _ => corrupt "FC"

export
TTC Name where
  toBuf b (NS xs x) = do tag 0; toBuf b xs; toBuf b x
  toBuf b (UN x) = do tag 1; toBuf b x
  toBuf b (MN x y) = do tag 2; toBuf b x; toBuf b y
  toBuf b (PV x y) = do tag 3; toBuf b x; toBuf b y
  toBuf b (DN x y) = do tag 4; toBuf b x; toBuf b y
  toBuf b (RF x) = do tag 5; toBuf b x
  toBuf b (Nested x y) = do tag 6; toBuf b x; toBuf b y
  toBuf b (CaseBlock x y) = do tag 7; toBuf b x; toBuf b y
  toBuf b (WithBlock x y) = do tag 8; toBuf b x; toBuf b y
  toBuf b (Resolved x)
      = throw (InternalError ("Can't write resolved name " ++ show x))

  fromBuf b
      = case !getTag of
             0 => do xs <- fromBuf b
                     x <- fromBuf b
                     pure (NS xs x)
             1 => do x <- fromBuf b
                     pure (UN x)
             2 => do x <- fromBuf b
                     y <- fromBuf b
                     pure (MN x y)
             3 => do x <- fromBuf b
                     y <- fromBuf b
                     pure (PV x y)
             4 => do x <- fromBuf b
                     y <- fromBuf b
                     pure (DN x y)
             5 => do x <- fromBuf b
                     pure (RF x)
             6 => do x <- fromBuf b
                     y <- fromBuf b
                     pure (Nested x y)
             7 => do x <- fromBuf b
                     y <- fromBuf b
                     pure (CaseBlock x y)
             8 => do x <- fromBuf b
                     y <- fromBuf b
                     pure (WithBlock x y)
             _ => corrupt "Name"

export
TTC RigCount where
  toBuf b = elimSemi
              (tag 0)
              (tag 1)
              (const $ tag 2)

  fromBuf b
      = case !getTag of
             0 => pure erased
             1 => pure linear
             2 => pure top
             _ => corrupt "RigCount"

export
TTC t => TTC (PiInfo t) where
  toBuf b Implicit = tag 0
  toBuf b Explicit = tag 1
  toBuf b AutoImplicit = tag 2
  toBuf b (DefImplicit r) = do tag 3; toBuf b r

  fromBuf b
      = case !getTag of
             0 => pure Implicit
             1 => pure Explicit
             2 => pure AutoImplicit
             3 => do t <- fromBuf b; pure (DefImplicit t)
             _ => corrupt "PiInfo"

export
TTC Constant where
  toBuf b (I x) = do tag 0; toBuf b x
  toBuf b (BI x) = do tag 1; toBuf b x
  toBuf b (B8 x) = do tag 2; toBuf b x
  toBuf b (B16 x) = do tag 3; toBuf b x
  toBuf b (B32 x) = do tag 4; toBuf b x
  toBuf b (B64 x) = do tag 5; toBuf b x
  toBuf b (Str x) = do tag 6; toBuf b x
  toBuf b (Ch x) = do tag 7; toBuf b x
  toBuf b (Db x) = do tag 8; toBuf b x

  toBuf b WorldVal = tag 9
  toBuf b IntType = tag 10
  toBuf b IntegerType = tag 11
  toBuf b Bits8Type = tag 12
  toBuf b Bits16Type = tag 13
  toBuf b Bits32Type = tag 14
  toBuf b Bits64Type = tag 15
  toBuf b StringType = tag 16
  toBuf b CharType = tag 17
  toBuf b DoubleType = tag 18
  toBuf b WorldType = tag 19

  fromBuf b
      = case !getTag of
             0 => do x <- fromBuf b; pure (I x)
             1 => do x <- fromBuf b; pure (BI x)
             2 => do x <- fromBuf b; pure (B8 x)
             3 => do x <- fromBuf b; pure (B16 x)
             4 => do x <- fromBuf b; pure (B32 x)
             5 => do x <- fromBuf b; pure (B64 x)
             6 => do x <- fromBuf b; pure (Str x)
             7 => do x <- fromBuf b; pure (Ch x)
             8 => do x <- fromBuf b; pure (Db x)
             9 => pure WorldVal
             10 => pure IntType
             11 => pure IntegerType
             12 => pure Bits8Type
             13 => pure Bits16Type
             14 => pure Bits32Type
             15 => pure Bits64Type
             16 => pure StringType
             17 => pure CharType
             18 => pure DoubleType
             19 => pure WorldType
             _ => corrupt "Constant"

export
TTC LazyReason where
  toBuf b LInf = tag 0
  toBuf b LLazy = tag 1
  toBuf b LUnknown = tag 2

  fromBuf b
      = case !getTag of
             0 => pure LInf
             1 => pure LLazy
             2 => pure LUnknown
             _ => corrupt "LazyReason"

export
TTC NameType where
  toBuf b Bound = tag 0
  toBuf b Func = tag 1
  toBuf b (DataCon t arity) = do tag 2; toBuf b t; toBuf b arity
  toBuf b (TyCon t arity) = do tag 3; toBuf b t; toBuf b arity

  fromBuf b
      = case !getTag of
             0 => pure Bound
             1 => pure Func
             2 => do x <- fromBuf b; y <- fromBuf b; pure (DataCon x y)
             3 => do x <- fromBuf b; y <- fromBuf b; pure (TyCon x y)
             _ => corrupt "NameType"

-- Assumption is that it was type safe when we wrote it out, so believe_me
-- to rebuild proofs is fine.
-- We're just making up the implicit arguments - this is only fine at run
-- time because those arguments get erased!
-- (Indeed, we're expecting the whole IsVar proof to be erased because
-- we have the idx...)
mkPrf : (idx : Nat) -> IsVar n idx ns
mkPrf {n} {ns} Z = believe_me (First {n} {ns = n :: ns})
mkPrf {n} {ns} (S k) = believe_me (Later {m=n} (mkPrf {n} {ns} k))

getName : (idx : Nat) -> List Name -> Maybe Name
getName Z (x :: xs) = Just x
getName (S k) (x :: xs) = getName k xs
getName _ [] = Nothing

mutual
  export
  {vars : _} -> TTC (Binder (Term vars)) where
    toBuf b (Lam c x ty) = do tag 0; toBuf b c; toBuf b x; toBuf b ty
    toBuf b (Let c val ty) = do tag 1; toBuf b c; toBuf b val -- ; toBuf b ty
    toBuf b (Pi c x ty) = do tag 2; toBuf b c; toBuf b x; toBuf b ty
    toBuf b (PVar c p ty) = do tag 3; toBuf b c; toBuf b p; toBuf b ty
    toBuf b (PLet c val ty) = do tag 4; toBuf b c; toBuf b val -- ; toBuf b ty
    toBuf b (PVTy c ty) = do tag 5; toBuf b c -- ; toBuf b ty

    fromBuf b
        = case !getTag of
               0 => do c <- fromBuf b; x <- fromBuf b; ty <- fromBuf b; pure (Lam c x ty)
               1 => do c <- fromBuf b; x <- fromBuf b; pure (Let c x (Erased emptyFC False))
               2 => do c <- fromBuf b; x <- fromBuf b; y <- fromBuf b; pure (Pi c x y)
               3 => do c <- fromBuf b; p <- fromBuf b; ty <- fromBuf b; pure (PVar c p ty)
               4 => do c <- fromBuf b; x <- fromBuf b; pure (PLet c x (Erased emptyFC False))
               5 => do c <- fromBuf b; pure (PVTy c (Erased emptyFC False))
               _ => corrupt "Binder"

  export
  TTC UseSide where
    toBuf b UseLeft = tag 0
    toBuf b UseRight = tag 1

    fromBuf b
        = case !getTag of
               0 => pure UseLeft
               1 => pure UseRight
               _ => corrupt "UseSide"


  export
  {vars : _} -> TTC (Term vars) where
    toBuf b (Local {name} fc c idx y)
        = if idx < 244
             then do tag (12 + cast idx)
                     toBuf b c
             else do tag 0
                     toBuf b c
                     toBuf b idx
    toBuf b (Ref fc nt name)
        = do tag 1;
             toBuf b nt; toBuf b name
    toBuf b (Meta fc n i xs)
        = do tag 2;
             toBuf b n; toBuf b xs
    toBuf b (Bind fc x bnd scope)
        = do tag 3;
             toBuf b x;
             toBuf b bnd; toBuf b scope
    toBuf b (App fc fn arg)
        = do tag 4;
             toBuf b fn; toBuf b arg
--              let (fn, args) = getFnArgs (App fc fn arg)
--              toBuf b fn; -- toBuf b p;
--              toBuf b args
    toBuf b (As fc s as tm)
        = do tag 5;
             toBuf b as; toBuf b s; toBuf b tm
    toBuf b (TDelayed fc r tm)
        = do tag 6;
             toBuf b r; toBuf b tm
    toBuf b (TDelay fc r ty tm)
        = do tag 7;
             toBuf b r; toBuf b ty; toBuf b tm
    toBuf b (TForce fc r tm)
        = do tag 8;
             toBuf b r; toBuf b tm
    toBuf b (PrimVal fc c)
        = do tag 9;
             toBuf b c
    toBuf b (Erased fc _)
        = tag 10
    toBuf b (TType fc)
        = tag 11

    fromBuf {vars} b
        = case !getTag of
               0 => do c <- fromBuf b
                       idx <- fromBuf b
                       name <- maybe (corrupt "Term") pure
                                     (getName idx vars)
                       pure (Local {name} emptyFC c idx (mkPrf idx))
               1 => do nt <- fromBuf b; name <- fromBuf b
                       pure (Ref emptyFC nt name)
               2 => do n <- fromBuf b
                       xs <- fromBuf b
                       pure (Meta emptyFC n 0 xs) -- needs resolving
               3 => do x <- fromBuf b
                       bnd <- fromBuf b; scope <- fromBuf b
                       pure (Bind emptyFC x bnd scope)
               4 => do fn <- fromBuf b
                       arg <- fromBuf b
                       pure (App emptyFC fn arg)
               5 => do as <- fromBuf b; s <- fromBuf b; tm <- fromBuf b
                       pure (As emptyFC s as tm)
               6 => do lr <- fromBuf b; tm <- fromBuf b
                       pure (TDelayed emptyFC lr tm)
               7 => do lr <- fromBuf b;
                       ty <- fromBuf b; tm <- fromBuf b
                       pure (TDelay emptyFC lr ty tm)
               8 => do lr <- fromBuf b; tm <- fromBuf b
                       pure (TForce emptyFC lr tm)
               9 => do c <- fromBuf b
                       pure (PrimVal emptyFC c)
               10 => pure (Erased emptyFC False)
               11 => pure (TType emptyFC)
               idxp => do c <- fromBuf b
                          let idx : Nat = fromInteger (cast (idxp - 12))
                          let Just name = getName idx vars
                              | Nothing => corrupt "Term"
                          pure (Local {name} emptyFC c idx (mkPrf idx))

export
TTC Pat where
  toBuf b (PAs fc x y)
      = do tag 0; toBuf b fc; toBuf b x; toBuf b y
  toBuf b (PCon fc x t arity xs)
      = do tag 1; toBuf b fc; toBuf b x; toBuf b t; toBuf b arity; toBuf b xs
  toBuf b (PTyCon fc x arity xs)
      = do tag 2; toBuf b fc; toBuf b x; toBuf b arity; toBuf b xs
  toBuf b (PConst fc c)
      = do tag 3; toBuf b fc; toBuf b c
  toBuf b (PArrow fc x s t)
      = do tag 4; toBuf b fc; toBuf b x; toBuf b s; toBuf b t
  toBuf b (PDelay fc x t y)
      = do tag 5; toBuf b fc; toBuf b x; toBuf b t; toBuf b y
  toBuf b (PLoc fc x)
      = do tag 6; toBuf b fc; toBuf b x
  toBuf b (PUnmatchable fc x)
      = do tag 7; toBuf b fc; toBuf b x

  fromBuf b
      = case !getTag of
             0 => do fc <- fromBuf b; x <- fromBuf b;
                     y <- fromBuf b
                     pure (PAs fc x y)
             1 => do fc <- fromBuf b; x <- fromBuf b
                     t <- fromBuf b; arity <- fromBuf b
                     xs <- fromBuf b
                     pure (PCon fc x t arity xs)
             2 => do fc <- fromBuf b; x <- fromBuf b
                     arity <- fromBuf b
                     xs <- fromBuf b
                     pure (PTyCon fc x arity xs)
             3 => do fc <- fromBuf b; c <- fromBuf b
                     pure (PConst fc c)
             4 => do fc <- fromBuf b; x <- fromBuf b
                     s <- fromBuf b; t <- fromBuf b
                     pure (PArrow fc x s t)
             5 => do fc <- fromBuf b; x <- fromBuf b;
                     t <- fromBuf b; y <- fromBuf b
                     pure (PDelay fc x t y)
             6 => do fc <- fromBuf b; x <- fromBuf b
                     pure (PLoc fc x)
             7 => do fc <- fromBuf b; x <- fromBuf b
                     pure (PUnmatchable fc x)
             _ => corrupt "Pat"

mutual
  export
  {vars : _} -> TTC (CaseTree vars) where
    toBuf b (Case {name} idx x scTy xs)
        = do tag 0; toBuf b name; toBuf b idx; toBuf b xs
    toBuf b (STerm _ x)
        = do tag 1; toBuf b x
    toBuf b (Unmatched msg)
        = do tag 2; toBuf b msg
    toBuf b Impossible = tag 3

    fromBuf b
        = case !getTag of
               0 => do name <- fromBuf b; idx <- fromBuf b
                       xs <- fromBuf b
                       pure (Case {name} idx (mkPrf idx) (Erased emptyFC False) xs)
               1 => do x <- fromBuf b
                       pure (STerm 0 x)
               2 => do msg <- fromBuf b
                       pure (Unmatched msg)
               3 => pure Impossible
               _ => corrupt "CaseTree"

  export
  {vars : _} -> TTC (CaseAlt vars) where
    toBuf b (ConCase x t args y)
        = do tag 0; toBuf b x; toBuf b t; toBuf b args; toBuf b y
    toBuf b (DelayCase ty arg y)
        = do tag 1; toBuf b ty; toBuf b arg; toBuf b y
    toBuf b (ConstCase x y)
        = do tag 2; toBuf b x; toBuf b y
    toBuf b (DefaultCase x)
        = do tag 3; toBuf b x

    fromBuf b
        = case !getTag of
               0 => do x <- fromBuf b; t <- fromBuf b
                       args <- fromBuf b; y <- fromBuf b
                       pure (ConCase x t args y)
               1 => do ty <- fromBuf b; arg <- fromBuf b; y <- fromBuf b
                       pure (DelayCase ty arg y)
               2 => do x <- fromBuf b; y <- fromBuf b
                       pure (ConstCase x y)
               3 => do x <- fromBuf b
                       pure (DefaultCase x)
               _ => corrupt "CaseAlt"

export
{vars : _} -> TTC (Env Term vars) where
  toBuf b [] = pure ()
  toBuf b ((::) bnd env)
      = do toBuf b bnd; toBuf b env

  -- Length has to correspond to length of 'vars'
  fromBuf {vars = []} b = pure Nil
  fromBuf {vars = x :: xs} b
      = do bnd <- fromBuf b
           env <- fromBuf b
           pure (bnd :: env)

export
TTC Visibility where
  toBuf b Private = tag 0
  toBuf b Export = tag 1
  toBuf b Public = tag 2

  fromBuf b
      = case !getTag of
             0 => pure Private
             1 => pure Export
             2 => pure Public
             _ => corrupt "Visibility"

export
TTC PartialReason where
  toBuf b NotStrictlyPositive = tag 0
  toBuf b (BadCall xs) = do tag 1; toBuf b xs
  toBuf b (RecPath xs) = do tag 2; toBuf b xs

  fromBuf b
      = case !getTag of
             0 => pure NotStrictlyPositive
             1 => do xs <- fromBuf b
                     pure (BadCall xs)
             2 => do xs <- fromBuf b
                     pure (RecPath xs)
             _ => corrupt "PartialReason"

export
TTC Terminating where
  toBuf b Unchecked = tag 0
  toBuf b IsTerminating = tag 1
  toBuf b (NotTerminating p) = do tag 2; toBuf b p

  fromBuf b
      = case !getTag of
             0 => pure Unchecked
             1 => pure IsTerminating
             2 => do p <- fromBuf b
                     pure (NotTerminating p)
             _ => corrupt "Terminating"

export
TTC Covering where
  toBuf b IsCovering = tag 0
  toBuf b (MissingCases ms)
      = do tag 1
           toBuf b ms
  toBuf b (NonCoveringCall ns)
      = do tag 2
           toBuf b ns

  fromBuf b
      = case !getTag of
             0 => pure IsCovering
             1 => do ms <- fromBuf b
                     pure (MissingCases ms)
             2 => do ns <- fromBuf b
                     pure (NonCoveringCall ns)
             _ => corrupt "Covering"

export
TTC Totality where
  toBuf b (MkTotality term cov) = do toBuf b term; toBuf b cov

  fromBuf b
      = do term <- fromBuf b
           cov <- fromBuf b
           pure (MkTotality term cov)

export
{n : _} -> TTC (PrimFn n) where
  toBuf b (Add ty) = do tag 0; toBuf b ty
  toBuf b (Sub ty) = do tag 1; toBuf b ty
  toBuf b (Mul ty) = do tag 2; toBuf b ty
  toBuf b (Div ty) = do tag 3; toBuf b ty
  toBuf b (Mod ty) = do tag 4; toBuf b ty
  toBuf b (Neg ty) = do tag 5; toBuf b ty
  toBuf b (ShiftL ty) = do tag 35; toBuf b ty
  toBuf b (ShiftR ty) = do tag 36; toBuf b ty
  toBuf b (BAnd ty) = do tag 37; toBuf b ty
  toBuf b (BOr ty) = do tag 38; toBuf b ty
  toBuf b (BXOr ty) = do tag 39; toBuf b ty
  toBuf b (LT ty) = do tag 6; toBuf b ty
  toBuf b (LTE ty) = do tag 7; toBuf b ty
  toBuf b (EQ ty) = do tag 8; toBuf b ty
  toBuf b (GTE ty) = do tag 9; toBuf b ty
  toBuf b (GT ty) = do tag 10; toBuf b ty
  toBuf b StrLength = tag 11
  toBuf b StrHead = tag 12
  toBuf b StrTail = tag 13
  toBuf b StrIndex = tag 14
  toBuf b StrCons = tag 15
  toBuf b StrAppend = tag 16
  toBuf b StrReverse = tag 17
  toBuf b StrSubstr = tag 18

  toBuf b DoubleExp = tag 19
  toBuf b DoubleLog = tag 20
  toBuf b DoubleSin = tag 22
  toBuf b DoubleCos = tag 23
  toBuf b DoubleTan = tag 24
  toBuf b DoubleASin = tag 25
  toBuf b DoubleACos = tag 26
  toBuf b DoubleATan = tag 27
  toBuf b DoubleSqrt = tag 32
  toBuf b DoubleFloor = tag 33
  toBuf b DoubleCeiling = tag 34

  toBuf b (Cast x y) = do tag 99; toBuf b x; toBuf b y
  toBuf b BelieveMe = tag 100
  toBuf b Crash = tag 101

  fromBuf {n} b
      = case n of
             S Z => fromBuf1
             S (S Z) => fromBuf2
             S (S (S Z)) => fromBuf3
             _ => corrupt "PrimFn"
    where
      fromBuf1 : Core (PrimFn 1)
      fromBuf1
          = case !getTag of
                 5 => do ty <- fromBuf b; pure (Neg ty)
                 11 => pure StrLength
                 12 => pure StrHead
                 13 => pure StrTail
                 17 => pure StrReverse
                 19 => pure DoubleExp
                 20 => pure DoubleLog
                 22 => pure DoubleSin
                 23 => pure DoubleCos
                 24 => pure DoubleTan
                 25 => pure DoubleASin
                 26 => pure DoubleACos
                 27 => pure DoubleATan
                 32 => pure DoubleSqrt
                 33 => pure DoubleFloor
                 34 => pure DoubleCeiling

                 99 => do x <- fromBuf b; y <- fromBuf b; pure (Cast x y)
                 _ => corrupt "PrimFn 1"

      fromBuf2 : Core (PrimFn 2)
      fromBuf2
          = case !getTag of
                 0 => do ty <- fromBuf b; pure (Add ty)
                 1 => do ty <- fromBuf b; pure (Sub ty)
                 2 => do ty <- fromBuf b; pure (Mul ty)
                 3 => do ty <- fromBuf b; pure (Div ty)
                 4 => do ty <- fromBuf b; pure (Mod ty)
                 6 => do ty <- fromBuf b; pure (LT ty)
                 7 => do ty <- fromBuf b; pure (LTE ty)
                 8 => do ty <- fromBuf b; pure (EQ ty)
                 9 => do ty <- fromBuf b; pure (GTE ty)
                 10 => do ty <- fromBuf b; pure (GT ty)
                 14 => pure StrIndex
                 15 => pure StrCons
                 16 => pure StrAppend
                 35 => do ty <- fromBuf b; pure (ShiftL ty)
                 36 => do ty <- fromBuf b; pure (ShiftR ty)
                 37 => do ty <- fromBuf b; pure (BAnd ty)
                 38 => do ty <- fromBuf b; pure (BOr ty)
                 39 => do ty <- fromBuf b; pure (BXOr ty)
                 101 => pure Crash
                 _ => corrupt "PrimFn 2"

      fromBuf3 : Core (PrimFn 3)
      fromBuf3
          = case !getTag of
                 18 => pure StrSubstr
                 100 => pure BelieveMe
                 _ => corrupt "PrimFn 3"

mutual
  export
  {vars : _} -> TTC (CExp vars) where
    toBuf b (CLocal fc {x} {idx} h) = do tag 0; toBuf b fc; toBuf b idx
    toBuf b (CRef fc n) = do tag 1; toBuf b fc; toBuf b n
    toBuf b (CLam fc x sc) = do tag 2; toBuf b fc; toBuf b x; toBuf b sc
    toBuf b (CLet fc x inl val sc) = do tag 3; toBuf b fc; toBuf b x; toBuf b inl; toBuf b val; toBuf b sc
    toBuf b (CApp fc f as) = assert_total $ do tag 4; toBuf b fc; toBuf b f; toBuf b as
    toBuf b (CCon fc t n as) = assert_total $ do tag 5; toBuf b fc; toBuf b t; toBuf b n; toBuf b as
    toBuf b (COp {arity} fc op as) = assert_total $ do tag 6; toBuf b fc; toBuf b arity; toBuf b op; toBuf b as
    toBuf b (CExtPrim fc f as) = assert_total $ do tag 7; toBuf b fc; toBuf b f; toBuf b as
    toBuf b (CForce fc x) = assert_total $ do tag 8; toBuf b fc; toBuf b x
    toBuf b (CDelay fc x) = assert_total $ do tag 9; toBuf b fc; toBuf b x
    toBuf b (CConCase fc sc alts def) = assert_total $ do tag 10; toBuf b fc; toBuf b sc; toBuf b alts; toBuf b def
    toBuf b (CConstCase fc sc alts def) = assert_total $ do tag 11; toBuf b fc; toBuf b sc; toBuf b alts; toBuf b def
    toBuf b (CPrimVal fc c) = do tag 12; toBuf b fc; toBuf b c
    toBuf b (CErased fc) = do tag 13; toBuf b fc
    toBuf b (CCrash fc msg) = do tag 14; toBuf b fc; toBuf b msg

    fromBuf b
        = assert_total $ case !getTag of
               0 => do fc <- fromBuf b
                       idx <- fromBuf b
                       let Just x = getName idx vars
                           | Nothing => corrupt "CExp"
                       pure (CLocal {x} fc (mkPrf idx))
               1 => do fc <- fromBuf b
                       n <- fromBuf b
                       pure (CRef fc n)
               2 => do fc <- fromBuf b
                       x <- fromBuf b; sc <- fromBuf b
                       pure (CLam fc x sc)
               3 => do fc <- fromBuf b
                       x <- fromBuf b; inl <- fromBuf b; val <- fromBuf b; sc <- fromBuf b
                       pure (CLet fc x inl val sc)
               4 => do fc <- fromBuf b
                       f <- fromBuf b; as <- fromBuf b
                       pure (CApp fc f as)
               5 => do fc <- fromBuf b
                       t <- fromBuf b; n <- fromBuf b; as <- fromBuf b
                       pure (CCon fc t n as)
               6 => do fc <- fromBuf b
                       arity <- fromBuf b; op <- fromBuf b; args <- fromBuf b
                       pure (COp {arity} fc op args)
               7 => do fc <- fromBuf b
                       p <- fromBuf b; as <- fromBuf b
                       pure (CExtPrim fc p as)
               8 => do fc <- fromBuf b
                       x <- fromBuf b
                       pure (CForce fc x)
               9 => do fc <- fromBuf b
                       x <- fromBuf b
                       pure (CDelay fc x)
               10 => do fc <- fromBuf b
                        sc <- fromBuf b; alts <- fromBuf b; def <- fromBuf b
                        pure (CConCase fc sc alts def)
               11 => do fc <- fromBuf b
                        sc <- fromBuf b; alts <- fromBuf b; def <- fromBuf b
                        pure (CConstCase fc sc alts def)
               12 => do fc <- fromBuf b
                        c <- fromBuf b
                        pure (CPrimVal fc c)
               13 => do fc <- fromBuf b
                        pure (CErased fc)
               14 => do fc <- fromBuf b
                        msg <- fromBuf b
                        pure (CCrash fc msg)
               _ => corrupt "CExp"

  export
  {vars : _} -> TTC (CConAlt vars) where
    toBuf b (MkConAlt n t as sc) = do toBuf b n; toBuf b t; toBuf b as; toBuf b sc

    fromBuf b
        = do n <- fromBuf b; t <- fromBuf b
             as <- fromBuf b; sc <- fromBuf b
             pure (MkConAlt n t as sc)

  export
  {vars : _} -> TTC (CConstAlt vars) where
    toBuf b (MkConstAlt c sc) = do toBuf b c; toBuf b sc

    fromBuf b
        = do c <- fromBuf b; sc <- fromBuf b
             pure (MkConstAlt c sc)

export
TTC CFType where
  toBuf b CFUnit = tag 0
  toBuf b CFInt = tag 1
  toBuf b CFUnsigned = tag 2
  toBuf b CFString = tag 3
  toBuf b CFDouble = tag 4
  toBuf b CFChar = tag 5
  toBuf b CFPtr = tag 6
  toBuf b CFWorld = tag 7
  toBuf b (CFFun s t) = do tag 8; toBuf b s; toBuf b t
  toBuf b (CFIORes t) = do tag 9; toBuf b t
  toBuf b (CFStruct n a) = do tag 10; toBuf b n; toBuf b a
  toBuf b (CFUser n a) = do tag 11; toBuf b n; toBuf b a
  toBuf b CFGCPtr = tag 12
  toBuf b CFBuffer = tag 13

  fromBuf b
      = case !getTag of
             0 => pure CFUnit
             1 => pure CFInt
             2 => pure CFUnsigned
             3 => pure CFString
             4 => pure CFDouble
             5 => pure CFChar
             6 => pure CFPtr
             7 => pure CFWorld
             8 => do s <- fromBuf b; t <- fromBuf b; pure (CFFun s t)
             9 => do t <- fromBuf b; pure (CFIORes t)
             10 => do n <- fromBuf b; a <- fromBuf b; pure (CFStruct n a)
             11 => do n <- fromBuf b; a <- fromBuf b; pure (CFUser n a)
             12 => pure CFGCPtr
             13 => pure CFBuffer
             _ => corrupt "CFType"

export
TTC CDef where
  toBuf b (MkFun args cexpr) = do tag 0; toBuf b args; toBuf b cexpr
  toBuf b (MkCon t arity pos) = do tag 1; toBuf b t; toBuf b arity; toBuf b pos
  toBuf b (MkForeign cs args ret) = do tag 2; toBuf b cs; toBuf b args; toBuf b ret
  toBuf b (MkError cexpr) = do tag 3; toBuf b cexpr

  fromBuf b
      = case !getTag of
             0 => do args <- fromBuf b; cexpr <- fromBuf b
                     pure (MkFun args cexpr)
             1 => do t <- fromBuf b; arity <- fromBuf b; pos <- fromBuf b
                     pure (MkCon t arity pos)
             2 => do cs <- fromBuf b; args <- fromBuf b; ret <- fromBuf b
                     pure (MkForeign cs args ret)
             3 => do cexpr <- fromBuf b
                     pure (MkError cexpr)
             _ => corrupt "CDef"

export
TTC CG where
  toBuf b Chez = tag 0
  toBuf b Racket = tag 2
  toBuf b Gambit = tag 3
<<<<<<< HEAD
  toBuf b Node = tag 4
=======
  toBuf b (Other s) = do tag 4; toBuf b s
>>>>>>> bd9498c0

  fromBuf b
      = case !getTag of
             0 => pure Chez
             2 => pure Racket
             3 => pure Gambit
<<<<<<< HEAD
             4 => pure Node
=======
             4 => do s <- fromBuf b
                     pure (Other s)
>>>>>>> bd9498c0
             _ => corrupt "CG"

export
TTC PairNames where
  toBuf b l
      = do toBuf b (pairType l)
           toBuf b (fstName l)
           toBuf b (sndName l)
  fromBuf b
      = do ty <- fromBuf b
           d <- fromBuf b
           f <- fromBuf b
           pure (MkPairNs ty d f)

export
TTC RewriteNames where
  toBuf b l
      = do toBuf b (equalType l)
           toBuf b (rewriteName l)
  fromBuf b
      = do ty <- fromBuf b
           l <- fromBuf b
           pure (MkRewriteNs ty l)

export
TTC PrimNames where
  toBuf b l
      = do toBuf b (fromIntegerName l)
           toBuf b (fromStringName l)
           toBuf b (fromCharName l)
  fromBuf b
      = do i <- fromBuf b
           str <- fromBuf b
           c <- fromBuf b
           pure (MkPrimNs i str c)

export
TTC HoleInfo where
  toBuf b NotHole = tag 0
  toBuf b (SolvedHole n) = do tag 1; toBuf b n

  fromBuf b
      = case !getTag of
             0 => pure NotHole
             1 => do n <- fromBuf b; pure (SolvedHole n)
             _ => corrupt "HoleInfo"

export
TTC PMDefInfo where
  toBuf b l
      = do toBuf b (holeInfo l)
           toBuf b (alwaysReduce l)
  fromBuf b
      = do h <- fromBuf b
           r <- fromBuf b
           pure (MkPMDefInfo h r)

export
TTC TypeFlags where
  toBuf b l
      = do toBuf b (uniqueAuto l)
           toBuf b (external l)
  fromBuf b
      = do u <- fromBuf b
           e <- fromBuf b
           pure (MkTypeFlags u e)

export
TTC Def where
  toBuf b None = tag 0
  toBuf b (PMDef pi args ct rt pats)
      = do tag 1; toBuf b pi; toBuf b args; toBuf b ct; toBuf b pats
  toBuf b (ExternDef a)
      = do tag 2; toBuf b a
  toBuf b (ForeignDef a cs)
      = do tag 3; toBuf b a; toBuf b cs
  toBuf b (Builtin a)
      = throw (InternalError "Trying to serialise a Builtin")
  toBuf b (DCon t arity nt) = do tag 4; toBuf b t; toBuf b arity; toBuf b nt
  toBuf b (TCon t arity parampos detpos u ms datacons dets)
      = do tag 5; toBuf b t; toBuf b arity; toBuf b parampos
           toBuf b detpos; toBuf b u; toBuf b ms; toBuf b datacons
           toBuf b dets
  toBuf b (Hole locs p)
      = do tag 6; toBuf b locs; toBuf b p
  toBuf b (BySearch c depth def)
      = do tag 7; toBuf b c; toBuf b depth; toBuf b def
  toBuf b (Guess guess envb constraints)
      = do tag 8; toBuf b guess; toBuf b envb; toBuf b constraints
  toBuf b ImpBind = tag 9
  toBuf b Delayed = tag 10

  fromBuf b
      = case !getTag of
             0 => pure None
             1 => do pi <- fromBuf b
                     args <- fromBuf b
                     ct <- fromBuf b
                     pats <- fromBuf b
                     pure (PMDef pi args ct (Unmatched "") pats)
             2 => do a <- fromBuf b
                     pure (ExternDef a)
             3 => do a <- fromBuf b
                     cs <- fromBuf b
                     pure (ForeignDef a cs)
             4 => do t <- fromBuf b; a <- fromBuf b; nt <- fromBuf b
                     pure (DCon t a nt)
             5 => do t <- fromBuf b; a <- fromBuf b
                     ps <- fromBuf b; dets <- fromBuf b;
                     u <- fromBuf b
                     ms <- fromBuf b; cs <- fromBuf b
                     detags <- fromBuf b
                     pure (TCon t a ps dets u ms cs detags)
             6 => do l <- fromBuf b
                     p <- fromBuf b
                     pure (Hole l p)
             7 => do c <- fromBuf b; depth <- fromBuf b
                     def <- fromBuf b
                     pure (BySearch c depth def)
             8 => do g <- fromBuf b; envb <- fromBuf b; cs <- fromBuf b
                     pure (Guess g envb cs)
             9 => pure ImpBind
             10 => pure Context.Delayed
             _ => corrupt "Def"

export
TTC TotalReq where
  toBuf b Total = tag 0
  toBuf b CoveringOnly = tag 1
  toBuf b PartialOK = tag 2

  fromBuf b
      = case !getTag of
             0 => pure Total
             1 => pure CoveringOnly
             2 => pure PartialOK
             _ => corrupt "TotalReq"

TTC DefFlag where
  toBuf b Inline = tag 2
  toBuf b Invertible = tag 3
  toBuf b Overloadable = tag 4
  toBuf b TCInline = tag 5
  toBuf b (SetTotal x) = do tag 6; toBuf b x
  toBuf b BlockedHint = tag 7
  toBuf b Macro = tag 8
  toBuf b (PartialEval x) = tag 9 -- names not useful any more
  toBuf b AllGuarded = tag 10

  fromBuf b
      = case !getTag of
             2 => pure Inline
             3 => pure Invertible
             4 => pure Overloadable
             5 => pure TCInline
             6 => do x <- fromBuf b; pure (SetTotal x)
             7 => pure BlockedHint
             8 => pure Macro
             9 => pure (PartialEval [])
             10 => pure AllGuarded
             _ => corrupt "DefFlag"

export
TTC SizeChange where
  toBuf b Smaller = tag 0
  toBuf b Same = tag 1
  toBuf b Unknown = tag 2

  fromBuf b
      = case !getTag of
             0 => pure Smaller
             1 => pure Same
             2 => pure Unknown
             _ => corrupt "SizeChange"

export
TTC SCCall where
  toBuf b c = do toBuf b (fnCall c); toBuf b (fnArgs c)
  fromBuf b
      = do fn <- fromBuf b
           args <- fromBuf b
           pure (MkSCCall fn args)

export
TTC GlobalDef where
  toBuf b gdef
      = -- Only write full details for user specified names. The others will
        -- be holes where all we will ever need after loading is the definition
        do toBuf b (compexpr gdef)
           toBuf b (map toList (refersToRuntimeM gdef))
           toBuf b (location gdef)
           -- We don't need any of the rest for code generation, so if
           -- we're decoding then, we can skip these (see Compiler.Common
           -- for how it's decoded minimally there)
           toBuf b (multiplicity gdef)
           toBuf b (fullname gdef)
           toBuf b (map toList (refersToM gdef))
           toBuf b (definition gdef)
           when (isUserName (fullname gdef) || cwName (fullname gdef)) $
              do toBuf b (type gdef)
                 toBuf b (eraseArgs gdef)
                 toBuf b (safeErase gdef)
                 toBuf b (specArgs gdef)
                 toBuf b (inferrable gdef)
                 toBuf b (vars gdef)
                 toBuf b (visibility gdef)
                 toBuf b (totality gdef)
                 toBuf b (flags gdef)
                 toBuf b (invertible gdef)
                 toBuf b (noCycles gdef)
                 toBuf b (sizeChange gdef)
    where
      cwName : Name -> Bool
      cwName (CaseBlock _ _) = True
      cwName (WithBlock _ _) = True
      cwName _ = False
  fromBuf b
      = do cdef <- fromBuf b
           refsRList <- fromBuf b
           let refsR = map fromList refsRList
           loc <- fromBuf b
           mul <- fromBuf b
           name <- fromBuf b
           refsList <- fromBuf b
           let refs = map fromList refsList
           def <- fromBuf b
           if isUserName name
              then do ty <- fromBuf b
                      eargs <- fromBuf b;
                      seargs <- fromBuf b; specargs <- fromBuf b
                      iargs <- fromBuf b;
                      vars <- fromBuf b
                      vis <- fromBuf b; tot <- fromBuf b
                      fl <- fromBuf b
                      inv <- fromBuf b
                      c <- fromBuf b
                      sc <- fromBuf b
                      pure (MkGlobalDef loc name ty eargs seargs specargs iargs
                                        mul vars vis
                                        tot fl refs refsR inv c True def cdef Nothing sc)
              else pure (MkGlobalDef loc name (Erased loc False) [] [] [] []
                                     mul [] Public unchecked [] refs refsR
                                     False False True def cdef Nothing [])

export
TTC Transform where
  toBuf b (MkTransform {vars} n env lhs rhs)
      = do toBuf b vars
           toBuf b n
           toBuf b env
           toBuf b lhs
           toBuf b rhs

  fromBuf b
      = do vars <- fromBuf b
           n <- fromBuf b
           env <- fromBuf b
           lhs <- fromBuf b
           rhs <- fromBuf b
           pure (MkTransform {vars} n env lhs rhs)

-- decode : Context -> Int -> (update : Bool) -> ContextEntry -> Core GlobalDef
Core.Context.decode gam idx update (Coded bin)
    = do b <- newRef Bin bin
         def <- fromBuf b
         let a = getContent gam
         arr <- get Arr
         def' <- resolved gam def
         when update $ coreLift $ writeArray arr idx (Decoded def')
         pure def'
Core.Context.decode gam idx update (Decoded def) = pure def<|MERGE_RESOLUTION|>--- conflicted
+++ resolved
@@ -733,23 +733,17 @@
   toBuf b Chez = tag 0
   toBuf b Racket = tag 2
   toBuf b Gambit = tag 3
-<<<<<<< HEAD
-  toBuf b Node = tag 4
-=======
   toBuf b (Other s) = do tag 4; toBuf b s
->>>>>>> bd9498c0
+  toBuf b Node = tag 5
 
   fromBuf b
       = case !getTag of
              0 => pure Chez
              2 => pure Racket
              3 => pure Gambit
-<<<<<<< HEAD
-             4 => pure Node
-=======
              4 => do s <- fromBuf b
                      pure (Other s)
->>>>>>> bd9498c0
+             5 => pure Node
              _ => corrupt "CG"
 
 export
