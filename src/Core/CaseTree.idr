module Core.CaseTree

import Core.TT

import Libraries.Data.Bool.Extra
import Data.List
import Libraries.Data.NameMap

import Libraries.Text.PrettyPrint.Prettyprinter

%default covering

mutual
  ||| Case trees in A-normal forms
  ||| i.e. we may only dispatch on variables, not expressions
  public export
  data CaseTree : List Name -> Type where
       ||| case x return scTy of { p1 => e1 ; ... }
       Case : {name : _} ->
              (idx : Nat) ->
              (0 p : IsVar name idx vars) ->
              (scTy : Term vars) -> List (CaseAlt vars) ->
              CaseTree vars
       ||| RHS: no need for further inspection
       ||| The Int is a clause id that allows us to see which of the
       ||| initial clauses are reached in the tree
       STerm : Int -> Term vars -> CaseTree vars
       ||| error from a partial match
       Unmatched : (msg : String) -> CaseTree vars
       ||| Absurd context
       Impossible : CaseTree vars

  ||| Case alternatives. Unlike arbitrary patterns, they can be at most
  ||| one constructor deep.
  public export
  data CaseAlt : List Name -> Type where
       ||| Constructor for a data type; bind the arguments and subterms.
       ConCase : Name -> (tag : Int) -> (args : List Name) ->
                 CaseTree (args ++ vars) -> CaseAlt vars
       ||| Lazy match for the Delay type use for codata types
       DelayCase : (ty : Name) -> (arg : Name) ->
                   CaseTree (ty :: arg :: vars) -> CaseAlt vars
       ||| Match against a literal
       ConstCase : Constant -> CaseTree vars -> CaseAlt vars
       ||| Catch-all case
       DefaultCase : CaseTree vars -> CaseAlt vars

<<<<<<< HEAD
mutual
  public export
  measure : CaseTree vars -> Nat
  measure (Case idx p scTy xs) = sum $ measureAlts <$> xs
  measure (STerm x y) = 0
  measure (Unmatched msg) = 0
  measure Impossible = 0

  measureAlts : CaseAlt vars -> Nat
  measureAlts (ConCase x tag args y) = 1 + (measure y)
  measureAlts (DelayCase ty arg x) = 1 + (measure x)
  measureAlts (ConstCase x y) = 1 + (measure y)
  measureAlts (DefaultCase x) = 1 + (measure x)
=======
export
isDefault : CaseAlt vars -> Bool
isDefault (DefaultCase _) = True
isDefault _ = False
>>>>>>> e972a231

public export
data Pat : Type where
     PAs : FC -> Name -> Pat -> Pat
     PCon : FC -> Name -> (tag : Int) -> (arity : Nat) ->
            List Pat -> Pat
     PTyCon : FC -> Name -> (arity : Nat) -> List Pat -> Pat
     PConst : FC -> (c : Constant) -> Pat
     PArrow : FC -> (x : Name) -> Pat -> Pat -> Pat
     PDelay : FC -> LazyReason -> Pat -> Pat -> Pat
     -- TODO: Matching on lazy types
     PLoc : FC -> Name -> Pat
     PUnmatchable : FC -> Term [] -> Pat

export
isPConst : Pat -> Maybe Constant
isPConst (PConst _ c) = Just c
isPConst _ = Nothing

mutual
  export
  {vars : _} -> Show (CaseTree vars) where
    show (Case {name} idx prf ty alts)
        = "case " ++ show name ++ "[" ++ show idx ++ "] : " ++ show ty ++ " of\n { " ++
                showSep "\n | " (assert_total (map show alts)) ++ "\n }"
    show (STerm i tm) = "[" ++ show i ++ "] " ++ show tm
    show (Unmatched msg) = "Error: " ++ show msg
    show Impossible = "Impossible"

  export
  {vars : _} -> Show (CaseAlt vars) where
    show (ConCase n tag args sc)
        = showSep " " (map show (n :: args)) ++ " => " ++
          show sc
    show (DelayCase _ arg sc)
        = "Delay " ++ show arg ++ " => " ++ show sc
    show (ConstCase c sc)
        = "Constant " ++ show c ++ " => " ++ show sc
    show (DefaultCase sc)
        = "_ => " ++ show sc

mutual
  export
  {vars : _} -> Pretty (CaseTree vars) where
    pretty (Case {name} idx prf ty alts)
      = "case" <++> pretty name <++> ":" <++> pretty ty <++> "of"
         <+> nest 2 (hardline
         <+> vsep (assert_total (map pretty alts)))
    pretty (STerm i tm) = pretty tm
    pretty (Unmatched msg) = pretty "Error:" <++> pretty msg
    pretty Impossible = pretty "Impossible"

  export
  {vars : _} -> Pretty (CaseAlt vars) where
    pretty (ConCase n tag args sc)
      = hsep (map pretty (n :: args)) <++> pretty "=>"
        <+> Union (spaces 1 <+> pretty sc) (nest 2 (hardline <+> pretty sc))
    pretty (DelayCase _ arg sc) =
        pretty "Delay" <++> pretty arg <++> pretty "=>"
        <+> Union (spaces 1 <+> pretty sc) (nest 2 (hardline <+> pretty sc))
    pretty (ConstCase c sc) =
        pretty c <++> pretty "=>"
        <+> Union (spaces 1 <+> pretty sc) (nest 2 (hardline <+> pretty sc))
    pretty (DefaultCase sc) =
        pretty "_ =>"
        <+> Union (spaces 1 <+> pretty sc) (nest 2 (hardline <+> pretty sc))

mutual
  export
  eqTree : CaseTree vs -> CaseTree vs' -> Bool
  eqTree (Case i _ _ alts) (Case i' _ _ alts')
      = i == i'
       && length alts == length alts'
       && allTrue (zipWith eqAlt alts alts')
  eqTree (STerm _ t) (STerm _ t') = eqTerm t t'
  eqTree (Unmatched _) (Unmatched _) = True
  eqTree Impossible Impossible = True
  eqTree _ _ = False

  eqAlt : CaseAlt vs -> CaseAlt vs' -> Bool
  eqAlt (ConCase n t args tree) (ConCase n' t' args' tree')
      = n == n' && eqTree tree tree' -- assume arities match, since name does
  eqAlt (DelayCase _ _ tree) (DelayCase _ _ tree')
      = eqTree tree tree'
  eqAlt (ConstCase c tree) (ConstCase c' tree')
      = c == c' && eqTree tree tree'
  eqAlt (DefaultCase tree) (DefaultCase tree')
      = eqTree tree tree'
  eqAlt _ _ = False

export
Show Pat where
  show (PAs _ n p) = show n ++ "@(" ++ show p ++ ")"
  show (PCon _ n i _ args) = show n ++ " " ++ show i ++ " " ++ assert_total (show args)
  show (PTyCon _ n _ args) = "<TyCon>" ++ show n ++ " " ++ assert_total (show args)
  show (PConst _ c) = show c
  show (PArrow _ x s t) = "(" ++ show s ++ " -> " ++ show t ++ ")"
  show (PDelay _ _ _ p) = "(Delay " ++ show p ++ ")"
  show (PLoc _ n) = show n
  show (PUnmatchable _ tm) = ".(" ++ show tm ++ ")"

export
Pretty Pat where
  prettyPrec d (PAs _ n p) = pretty n <++> pretty "@" <+> parens (pretty p)
  prettyPrec d (PCon _ n _ _ args) =
    parenthesise (d > Open) $ hsep (pretty n :: map (prettyPrec App) args)
  prettyPrec d (PTyCon _ n _ args) =
    parenthesise (d > Open) $ hsep (pretty n :: map (prettyPrec App) args)
  prettyPrec d (PConst _ c) = pretty c
  prettyPrec d (PArrow _ _ p q) =
    parenthesise (d > Open) $ pretty p <++> pretty "->" <++> pretty q
  prettyPrec d (PDelay _ _ _ p) = parens (pretty "Delay" <++> pretty p)
  prettyPrec d (PLoc _ n) = pretty n
  prettyPrec d (PUnmatchable _ tm) = pretty "." <+> parens (pretty tm)

mutual
  insertCaseNames : SizeOf outer ->
                    SizeOf ns ->
                    CaseTree (outer ++ inner) ->
                    CaseTree (outer ++ (ns ++ inner))
  insertCaseNames outer ns (Case idx prf scTy alts)
      = let MkNVar prf' = insertNVarNames outer ns (MkNVar prf) in
            Case _ prf' (insertNames outer ns scTy)
                (map (insertCaseAltNames outer ns) alts)
  insertCaseNames outer ns (STerm i x) = STerm i (insertNames outer ns x)
  insertCaseNames _ _ (Unmatched msg) = Unmatched msg
  insertCaseNames _ _ Impossible = Impossible

  insertCaseAltNames : SizeOf outer ->
                       SizeOf ns ->
                       CaseAlt (outer ++ inner) ->
                       CaseAlt (outer ++ (ns ++ inner))
  insertCaseAltNames p q (ConCase x tag args ct)
      = ConCase x tag args
           (rewrite appendAssociative args outer (ns ++ inner) in
                    insertCaseNames (mkSizeOf args + p) q {inner}
                        (rewrite sym (appendAssociative args outer inner) in
                                 ct))
  insertCaseAltNames outer ns (DelayCase tyn valn ct)
      = DelayCase tyn valn
                  (insertCaseNames (suc (suc outer)) ns ct)
  insertCaseAltNames outer ns (ConstCase x ct)
      = ConstCase x (insertCaseNames outer ns ct)
  insertCaseAltNames outer ns (DefaultCase ct)
      = DefaultCase (insertCaseNames outer ns ct)

export
Weaken CaseTree where
  weakenNs ns t = insertCaseNames zero ns t

getNames : (forall vs . NameMap Bool -> Term vs -> NameMap Bool) ->
           NameMap Bool -> CaseTree vars -> NameMap Bool
getNames add ns sc = getSet ns sc
  where
    mutual
      getAltSet : NameMap Bool -> CaseAlt vs -> NameMap Bool
      getAltSet ns (ConCase n t args sc) = getSet ns sc
      getAltSet ns (DelayCase t a sc) = getSet ns sc
      getAltSet ns (ConstCase i sc) = getSet ns sc
      getAltSet ns (DefaultCase sc) = getSet ns sc

      getAltSets : NameMap Bool -> List (CaseAlt vs) -> NameMap Bool
      getAltSets ns [] = ns
      getAltSets ns (a :: as)
          = assert_total $ getAltSets (getAltSet ns a) as

      getSet : NameMap Bool -> CaseTree vs -> NameMap Bool
      getSet ns (Case _ x ty xs) = getAltSets ns xs
      getSet ns (STerm i tm) = add ns tm
      getSet ns (Unmatched msg) = ns
      getSet ns Impossible = ns

export
getRefs : (aTotal : Name) -> CaseTree vars -> NameMap Bool
getRefs at = getNames (addRefs False at) empty

export
addRefs : (aTotal : Name) -> NameMap Bool -> CaseTree vars -> NameMap Bool
addRefs at ns = getNames (addRefs False at) ns

export
getMetas : CaseTree vars -> NameMap Bool
getMetas = getNames addMetas empty

export
mkTerm : (vars : List Name) -> Pat -> Term vars
mkTerm vars (PAs fc x y) = mkTerm vars y
mkTerm vars (PCon fc x tag arity xs)
    = apply fc (Ref fc (DataCon tag arity) x)
               (map (mkTerm vars) xs)
mkTerm vars (PTyCon fc x arity xs)
    = apply fc (Ref fc (TyCon 0 arity) x)
               (map (mkTerm vars) xs)
mkTerm vars (PConst fc c) = PrimVal fc c
mkTerm vars (PArrow fc x s t)
    = Bind fc x (Pi fc top Explicit (mkTerm vars s)) (mkTerm (x :: vars) t)
mkTerm vars (PDelay fc r ty p)
    = TDelay fc r (mkTerm vars ty) (mkTerm vars p)
mkTerm vars (PLoc fc n)
    = case isVar n vars of
           Just (MkVar prf) => Local fc Nothing _ prf
           _ => Ref fc Bound n
mkTerm vars (PUnmatchable fc tm) = embed tm<|MERGE_RESOLUTION|>--- conflicted
+++ resolved
@@ -45,7 +45,6 @@
        ||| Catch-all case
        DefaultCase : CaseTree vars -> CaseAlt vars
 
-<<<<<<< HEAD
 mutual
   public export
   measure : CaseTree vars -> Nat
@@ -59,12 +58,10 @@
   measureAlts (DelayCase ty arg x) = 1 + (measure x)
   measureAlts (ConstCase x y) = 1 + (measure y)
   measureAlts (DefaultCase x) = 1 + (measure x)
-=======
-export
+
 isDefault : CaseAlt vars -> Bool
 isDefault (DefaultCase _) = True
 isDefault _ = False
->>>>>>> e972a231
 
 public export
 data Pat : Type where
