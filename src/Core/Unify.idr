--- conflicted
+++ resolved
@@ -14,12 +14,9 @@
 
 import Data.List
 import Data.List.Views
-<<<<<<< HEAD
+import Data.Maybe
 
 import Libraries.Data.IntMap
-=======
-import Data.Maybe
->>>>>>> 217c4429
 import Libraries.Data.NameMap
 
 %default covering
@@ -844,13 +841,8 @@
            empty <- clearDefs defs
            -- if the terms are the same, this isn't a solution
            -- but they are already unifying, so just return
-<<<<<<< HEAD
            if solutionHeadSame solnf || inNoSolve mref (noSolve ust)
-              then pure success
-=======
-           if solutionHeadSame solnf
               then pure $ Just success
->>>>>>> 217c4429
               else -- Rather than doing the occurs check here immediately,
                    -- we'll wait until all metavariables are resolved, and in
                    -- the meantime look out for cycles when normalising (which
@@ -927,7 +919,7 @@
                                             margs margs' locs submv
                                             tm stm tmnf
                            flip fromMaybe (pure <$> mbResult) $
-                             postponeS True swap loc mode "Can't instantiate" env
+                             postponeS swap loc mode "Can't instantiate" env
                                        (NApp loc (NMeta mname mref margs) $ map (EmptyFC,) margs') tmnf
 
                      case shrinkTerm tm submv of
@@ -935,19 +927,10 @@
                           Nothing =>
                             do tm' <- quote defs env tmnf
                                case shrinkTerm tm' submv of
-<<<<<<< HEAD
                                     Nothing => postponeS swap loc mode "Can't shrink" env
-                                               (NApp loc (NMeta mname mref margs) $ map (EmptyFC,) margs')
-                                               tmnf
-                                    Just stm => solveHole fc mode env mname mref
-                                                          margs margs' locs submv
-                                                          tm stm tmnf
-=======
-                                    Nothing => postponeS True swap loc mode "Can't shrink" env
                                                  (NApp loc (NMeta mname mref margs) $ map (EmptyFC,) margs')
                                                  tmnf
                                     Just stm => solveOrElsePostpone stm
->>>>>>> 217c4429
 
   -- Unify an application with something else
   unifyApp : {auto c : Ref Ctxt Defs} ->
