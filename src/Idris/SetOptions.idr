--- conflicted
+++ resolved
@@ -340,11 +340,9 @@
 preOptions (Color b :: opts)
     = do setColor b
          preOptions opts
-<<<<<<< HEAD
 preOptions (CaseTreeHeuristics :: opts)
     = do setSession (record { caseTreeHeuristics = True } !getSession)
          preOptions opts
-=======
 preOptions (IgnoreShadowingWarnings :: opts)
     = do setSession (record { showShadowingWarning = False } !getSession)
          preOptions opts
@@ -355,7 +353,6 @@
 preOptions (BashCompletionScript fun :: _)
     = do coreLift $ putStrLn $ completionScript fun
          pure False
->>>>>>> 50d75cc3
 preOptions (_ :: opts) = preOptions opts
 
 -- Options to be processed after type checking. Returns whether execution
