--- conflicted
+++ resolved
@@ -133,27 +133,24 @@
   DebugElabCheck |
   AltErrorCount Nat |
   BlodwenPaths |
-<<<<<<< HEAD
+   ||| Treat warnings as errors
+  WarningsAsErrors |
+   ||| Do not print shadowing warnings
+  IgnoreShadowingWarnings |
+   ||| Use SHA256 hashes to determine if a source file needs rebuilding instead
+   ||| of modification time.
+  HashesInsteadOfModTime |
    ||| Apply experimental heuristics to case tree generation that
    ||| sometimes improves performance and reduces compiled code
    ||| size.
   CaseTreeHeuristics |
-=======
-  ||| Treat warnings as errors
-  WarningsAsErrors |
->>>>>>> a880b988
-  ||| Do not print shadowing warnings
-  IgnoreShadowingWarnings |
-  ||| Use SHA256 hashes to determine if a source file needs rebuilding instead
-  ||| of modification time.
-  HashesInsteadOfModTime |
-  ||| Use incremental code generation, if the backend supports it
+   ||| Use incremental code generation, if the backend supports it
   IncrementalCG String |
-  ||| Use whole program compilation - overrides IncrementalCG if set
+   ||| Use whole program compilation - overrides IncrementalCG if set
   WholeProgram |
-  ||| Generate bash completion info
+   ||| Generate bash completion info
   BashCompletion String String |
-  ||| Generate bash completion script
+   ||| Generate bash completion script
   BashCompletionScript String
 
 ||| Extract the host and port to bind the IDE socket to
