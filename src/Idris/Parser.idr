--- conflicted
+++ resolved
@@ -504,11 +504,7 @@
            pure (PDotted (boundToFC fname b) b.val)
     <|> do b <- bounds (decoratedSymbol fname "`(" *> expr pdef fname indents <* decoratedSymbol fname ")")
            pure (PQuote (boundToFC fname b) b.val)
-<<<<<<< HEAD
-    <|> do b <- bounds (decoratedSymbol fname "`{{" *> name <* decoratedSymbol fname "}}")
-=======
-    <|> do b <- bounds (symbol "`{" *> name <* symbol "}")
->>>>>>> cf1ed0b9
+    <|> do b <- bounds (decoratedSymbol fname "`{" *> name <* decoratedSymbol fname "}")
            pure (PQuoteName (boundToFC fname b) b.val)
     <|> do b <- bounds (decoratedSymbol fname "`[" *> nonEmptyBlock (topDecl fname) <* decoratedSymbol fname "]")
            pure (PQuoteDecl (boundToFC fname b) (collectDefs (concat b.val)))
