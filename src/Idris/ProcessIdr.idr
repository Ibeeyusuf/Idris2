module Idris.ProcessIdr

import Compiler.Inline

import Core.Binary
import Core.Context
import Core.Core
import Core.Context.Log
import Core.Directory
import Core.Env
import Core.Hash
import Core.Metadata
import Core.Options
import Core.Unify

import Parser.Unlit

import TTImp.Elab.Check
import TTImp.ProcessDecls
import TTImp.TTImp

import Idris.Desugar
import Idris.Desugar.Mutual
import Idris.Parser
import Idris.REPL.Common
import Idris.REPL.Opts
import Idris.Syntax
import Idris.Pretty

import Data.List
import Libraries.Data.NameMap

import System.File

%default covering

processDecls : {auto c : Ref Ctxt Defs} ->
               {auto u : Ref UST UState} ->
               {auto s : Ref Syn SyntaxInfo} ->
               {auto m : Ref MD Metadata} ->
               List PDecl -> Core (List Error)

processDecl : {auto c : Ref Ctxt Defs} ->
              {auto u : Ref UST UState} ->
              {auto s : Ref Syn SyntaxInfo} ->
              {auto m : Ref MD Metadata} ->
              PDecl -> Core (List Error)

-- Special cases to avoid treating these big blocks as units
-- This should give us better error recovery (the whole block won't fail
-- as soon as one of the definitions fails)
processDecl (PNamespace fc ns ps)
    = withExtendedNS ns $ processDecls ps
processDecl (PMutual fc ps)
    = let (tys, defs) = splitMutual ps in
      processDecls (tys ++ defs)

processDecl decl
    = catch (do impdecls <- desugarDecl [] decl
                traverse_ (Check.processDecl [] (MkNested []) []) impdecls
                pure [])
            (\err => do giveUpConstraints -- or we'll keep trying...
                        pure [err])

processDecls decls
    = do xs <- concat <$> traverse processDecl decls
         Nothing <- checkDelayedHoles
<<<<<<< HEAD
             | Just err => pure (case mapMaybe id xs of
                                      [] => [err]
                                      errs => errs)
         errs <- logTime ("+++ Totality check overall") getTotalityErrors
         pure (mapMaybe id xs ++ errs)
=======
             | Just err => pure (if null xs then [err] else xs)
         errs <- getTotalityErrors
         pure (xs ++ errs)
>>>>>>> 34930839

readModule : {auto c : Ref Ctxt Defs} ->
             {auto u : Ref UST UState} ->
             {auto s : Ref Syn SyntaxInfo} ->
             (full : Bool) -> -- load everything transitively (needed for REPL and compiling)
             FC ->
             (visible : Bool) -> -- Is import visible to top level module?
             (imp : ModuleIdent) -> -- Module name to import
             (as : Namespace) -> -- Namespace to import into
             Core ()
readModule full loc vis imp as
    = do defs <- get Ctxt
         let False = (imp, vis, as) `elem` map snd (allImported defs)
             | True => when vis (setVisible (miAsNamespace imp))
         Right fname <- nsToPath loc imp
               | Left err => throw err
         Just (syn, hash, more) <- readFromTTC False {extra = SyntaxInfo}
                                                  loc vis fname imp as
              | Nothing => when vis (setVisible (miAsNamespace imp)) -- already loaded, just set visibility
         extendSyn syn

         defs <- get Ctxt
         modNS <- getNS
         when vis $ setVisible (miAsNamespace imp)
         traverse_ (\ mimp =>
                       do let m = fst mimp
                          let reexp = fst (snd mimp)
                          let as = snd (snd mimp)
                          when (reexp || full) $ readModule full loc reexp m as) more
         setNS modNS

readImport : {auto c : Ref Ctxt Defs} ->
             {auto u : Ref UST UState} ->
             {auto s : Ref Syn SyntaxInfo} ->
             Bool -> Import -> Core ()
readImport full imp
    = do readModule full (loc imp) True (path imp) (nameAs imp)
         addImported (path imp, reexport imp, nameAs imp)

||| Adds new import to the namespace without changing the current top-level namespace
export
addImport : {auto c : Ref Ctxt Defs} ->
            {auto u : Ref UST UState} ->
            {auto s : Ref Syn SyntaxInfo} ->
            Import -> Core ()
addImport imp
    = do topNS <- getNS
         readImport True imp
         setNS topNS

readHash : {auto c : Ref Ctxt Defs} ->
           {auto u : Ref UST UState} ->
           Import -> Core (Bool, (Namespace, Int))
readHash imp
    = do Right fname <- nsToPath (loc imp) (path imp)
               | Left err => throw err
         h <- readIFaceHash fname
         pure (reexport imp, (nameAs imp, h))

prelude : Import
prelude = MkImport (MkFC "(implicit)" (0, 0) (0, 0)) False
                     (nsAsModuleIdent preludeNS) preludeNS

export
readPrelude : {auto c : Ref Ctxt Defs} ->
              {auto u : Ref UST UState} ->
              {auto s : Ref Syn SyntaxInfo} ->
              Bool -> Core ()
readPrelude full
    = do readImport full prelude
         setNS mainNS

-- Import a TTC for use as the main file (e.g. at the REPL)
export
readAsMain : {auto c : Ref Ctxt Defs} ->
             {auto u : Ref UST UState} ->
             {auto s : Ref Syn SyntaxInfo} ->
             (fname : String) -> Core ()
readAsMain fname
    = do Just (syn, _, more) <- readFromTTC {extra = SyntaxInfo}
                                             True toplevelFC True fname (nsAsModuleIdent emptyNS) emptyNS
              | Nothing => throw (InternalError "Already loaded")
         replNS <- getNS
         replNestedNS <- getNestedNS
         extendSyn syn

         -- Read the main file's top level imported modules, so we have access
         -- to their names (and any of their public imports)
         ustm <- get UST
         traverse_ (\ mimp =>
                       do let m = fst mimp
                          let as = snd (snd mimp)
                          readModule True emptyFC True m as
                          addImported (m, True, as)) more

         -- also load the prelude, if required, so that we have access to it
         -- at the REPL.
         when (not (noprelude !getSession)) $
              readModule True emptyFC True (nsAsModuleIdent preludeNS) preludeNS

         -- We're in the namespace from the first TTC, so use the next name
         -- from that for the fresh metavariable name generation
         -- TODO: Maybe we should record this per namespace, since this is
         -- a little bit of a hack? Or maybe that will have too much overhead.
         ust <- get UST
         put UST (record { nextName = nextName ustm } ust)

         setNS replNS
         setNestedNS replNestedNS

addPrelude : List Import -> List Import
addPrelude imps
  = if not (nsAsModuleIdent preludeNS `elem` map path imps)
       then prelude :: imps
       else imps

-- Get a file's modified time. If it doesn't exist, return 0 (that is, it
-- was last modified at the dawn of time so definitely out of date for
-- rebuilding purposes...)
modTime : String -> Core Integer
modTime fname
    = do Right f <- coreLift $ openFile fname Read
             | Left err => pure 0 -- Beginning of Time :)
         Right t <- coreLift $ fileModifiedTime f
             | Left err => do coreLift $ closeFile f
                              pure 0
         coreLift $ closeFile f
         pure (cast t)

export
readHeader : {auto c : Ref Ctxt Defs} ->
             {auto o : Ref ROpts REPLOpts} ->
             (path : String) -> Core Module
readHeader path
    = do Right res <- coreLift (readFile path)
            | Left err => throw (FileErr path err)
         -- Stop at the first :, that's definitely not part of the header, to
         -- save lexing the whole file unnecessarily
         setCurrentElabSource res -- for error printing purposes
         let Right (decor, mod) = runParserTo path (isLitFile path) (is ':') res (progHdr path)
            | Left err => throw err
         pure mod

%foreign "scheme:collect"
prim__gc : Int -> PrimIO ()

gc : IO ()
gc = primIO $ prim__gc 4

export
addPublicHash : {auto c : Ref Ctxt Defs} ->
                (Bool, (Namespace, Int)) -> Core ()
addPublicHash (True, (mod, h)) = do addHash mod; addHash h
addPublicHash _ = pure ()

-- Process everything in the module; return the syntax information which
-- needs to be written to the TTC (e.g. exported infix operators)
-- Returns 'Nothing' if it didn't reload anything
processMod : {auto c : Ref Ctxt Defs} ->
             {auto u : Ref UST UState} ->
             {auto s : Ref Syn SyntaxInfo} ->
             {auto m : Ref MD Metadata} ->
             {auto o : Ref ROpts REPLOpts} ->
             (srcf : String) -> (ttcf : String) -> (msg : Doc IdrisAnn) ->
             (sourcecode : String) ->
             Core (Maybe (List Error))
processMod srcf ttcf msg sourcecode
    = catch (do
        setCurrentElabSource sourcecode
        -- Just read the header to start with (this is to get the imports and
        -- see if we can avoid rebuilding if none have changed)
        modh <- readHeader srcf
        -- Add an implicit prelude import
        let imps =
             if (noprelude !getSession || moduleNS modh == nsAsModuleIdent preludeNS)
                then imports modh
                else addPrelude (imports modh)

        hs <- traverse readHash imps
        defs <- get Ctxt
        log "module.hash" 5 $ "Current hash " ++ show (ifaceHash defs)
        log "module.hash" 5 $ show (moduleNS modh) ++ " hashes:\n" ++
                show (sort (map snd hs))
        imphs <- readImportHashes ttcf
        log "module.hash" 5 $ "Old hashes from " ++ ttcf ++ ":\n" ++ show (sort imphs)

        -- If the old hashes are the same as the hashes we've just
        -- read from the imports, and the source file is older than
        -- the ttc, we can skip the rest.
        srctime <- modTime srcf
        ttctime <- modTime ttcf

        let ns = moduleNS modh

        if (sort (map snd hs) == sort imphs && srctime <= ttctime)
           then -- Hashes the same, source up to date, just set the namespace
                -- for the REPL
                do setNS (miAsNamespace ns)
                   pure Nothing
           else -- needs rebuilding
             do iputStrLn msg
                Right (decor, mod) <- logTime ("++ Parsing " ++ srcf) $
                            pure (runParser srcf (isLitFile srcf) sourcecode (do p <- prog srcf; eoi; pure p))
                      | Left err => pure (Just [err])
                addSemanticDecorations decor
                initHash
                traverse_ addPublicHash (sort hs)
                resetNextVar
                when (ns /= nsAsModuleIdent mainNS) $
                   do let Just fname = map file (isNonEmptyFC $ headerloc mod)
                          | Nothing => throw (InternalError "No file name")
                      d <- getDirs
                      ns' <- pathToNS (working_dir d) (source_dir d) fname
                      when (ns /= ns') $
                          throw (GenericMsg (headerloc mod)
                                   ("Module name " ++ show ns ++
                                    " does not match file name " ++ fname))

                -- read import ttcs in full here
                -- Note: We should only import .ttc - assumption is that there's
                -- a phase before this which builds the dependency graph
                -- (also that we only build child dependencies if rebuilding
                -- changes the interface - will need to store a hash in .ttc!)
                logTime "++ Reading imports" $
                   traverse_ (readImport False) imps

                -- Before we process the source, make sure the "hide_everywhere"
                -- names are set to private (TODO, maybe if we want this?)
--                 defs <- get Ctxt
--                 traverse (\x => setVisibility emptyFC x Private) (hiddenNames defs)
                setNS (miAsNamespace ns)
                errs <- logTime "++ Processing decls" $
                            processDecls (decls mod)
--                 coreLift $ gc

                logTime "++ Compile defs" $ compileAndInlineAll

                -- Save the import hashes for the imports we just read.
                -- If they haven't changed next time, and the source
                -- file hasn't changed, no need to rebuild.
                defs <- get Ctxt
                put Ctxt (record { importHashes = map snd hs } defs)
                pure (Just errs))
          (\err => pure (Just [err]))

-- Process a file. Returns any errors, rather than throwing them, because there
-- might be lots of errors collected across a whole file.
export
process : {auto c : Ref Ctxt Defs} ->
          {auto m : Ref MD Metadata} ->
          {auto u : Ref UST UState} ->
          {auto s : Ref Syn SyntaxInfo} ->
          {auto o : Ref ROpts REPLOpts} ->
          Doc IdrisAnn -> FileName ->
          Core (List Error)
process buildmsg file
    = do Right res <- coreLift (readFile file)
               | Left err => pure [FileErr file err]
         catch (do ttcf <- getTTCFileName file "ttc"
                   Just errs <- logTime ("+ Elaborating " ++ file) $
                                   processMod file ttcf buildmsg res
                        | Nothing => pure [] -- skipped it
                   if isNil errs
                      then
                        do defs <- get Ctxt
                           d <- getDirs
                           ns <- pathToNS (working_dir d) (source_dir d) file
                           makeBuildDirectory ns
                           writeToTTC !(get Syn) ttcf
                           ttmf <- getTTCFileName file "ttm"
                           writeToTTM ttmf
                           pure []
                      else do pure errs)
               (\err => pure [err])<|MERGE_RESOLUTION|>--- conflicted
+++ resolved
@@ -65,17 +65,9 @@
 processDecls decls
     = do xs <- concat <$> traverse processDecl decls
          Nothing <- checkDelayedHoles
-<<<<<<< HEAD
-             | Just err => pure (case mapMaybe id xs of
-                                      [] => [err]
-                                      errs => errs)
+             | Just err => pure (if null xs then [err] else xs)
          errs <- logTime ("+++ Totality check overall") getTotalityErrors
-         pure (mapMaybe id xs ++ errs)
-=======
-             | Just err => pure (if null xs then [err] else xs)
-         errs <- getTotalityErrors
          pure (xs ++ errs)
->>>>>>> 34930839
 
 readModule : {auto c : Ref Ctxt Defs} ->
              {auto u : Ref UST UState} ->
