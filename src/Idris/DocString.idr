--- conflicted
+++ resolved
@@ -155,11 +155,7 @@
                   | _ => pure []
              ty <- resugar [] =<< normaliseHoles defs [] (type def)
              pure $ pure $ vcat $
-<<<<<<< HEAD
-               annotate (Decl con) (hsep [dCon (pretty (nameRoot n)), colon, prettyTerm ty])
-=======
-               hsep [dCon (prettyName n), colon, pretty (show ty)]
->>>>>>> cab44033
+               annotate (Decl con) (hsep [dCon (prettyName n), colon, prettyTerm ty])
                :: reflowDoc str
 
     getImplDoc : Name -> Core (List (Doc IdrisDocAnn))
@@ -176,21 +172,13 @@
              let [(n, str)] = lookupName meth.name (docstrings syn)
                   | _ => pure []
              ty <- pterm meth.type
-<<<<<<< HEAD
-             let nm = nameRoot meth.name
+             let nm = prettyName meth.name
              pure $ pure $ vcat [
-               annotate (Decl meth.name) (hsep [fun (meth.name) (pretty nm), colon, prettyTerm ty])
+               annotate (Decl meth.name) (hsep [fun (meth.name) nm, colon, prettyTerm ty])
                , annotate DocStringBody $ vcat (
                  toList (indent 2 . pretty . show <$> meth.totalReq)
                  ++ reflowDoc str)
                ]
-=======
-             let nm = prettyName meth.name
-             pure $ pure $ vcat $
-               [hsep [fun nm, colon, pretty (show ty)]]
-               ++ toList (indent 2 . pretty . show <$> meth.totalReq)
-               ++ reflowDoc str
->>>>>>> cab44033
 
     getInfixDoc : Name -> Core (List (Doc IdrisDocAnn))
     getInfixDoc n
