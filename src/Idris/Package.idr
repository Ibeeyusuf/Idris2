module Idris.Package

import Compiler.Common

import Core.Context
import Core.Core
import Core.Directory
import Core.Env
import Core.Metadata
import Core.Name.Namespace
import Core.Options
import Core.Unify

import Data.List
import Data.Maybe
import Data.String
import Data.These

import Parser.Package
import System
import System.Directory
import Libraries.System.Directory.Tree
import System.File

import Libraries.Data.StringMap
import Libraries.Data.StringTrie
import Libraries.Text.Parser
import Libraries.Text.PrettyPrint.Prettyprinter
import Libraries.Utils.Binary
import Libraries.Utils.String
import Libraries.Utils.Path

import Idris.CommandLine
import Idris.Doc.HTML
import Idris.Doc.String
import Idris.ModTree
import Idris.ProcessIdr
import Idris.REPL
import Idris.REPL.Common
import Idris.REPL.Opts
import Idris.SetOptions
import Idris.Syntax
import Idris.Version
import IdrisPaths

import public Idris.Package.Types
import Idris.Package.Init

%hide Data.String.lines
%hide Data.String.lines'
%hide Data.String.unlines
%hide Data.String.unlines'

%default covering

installDir : PkgDesc -> String
installDir p = name p
            ++ "-"
            ++ show (fromMaybe (MkPkgVersion (0 ::: [])) (version p))

data DescField : Type where
  PVersion     : FC -> PkgVersion -> DescField
  PVersionDep  : FC -> String -> DescField
  PAuthors     : FC -> String -> DescField
  PMaintainers : FC -> String -> DescField
  PLicense     : FC -> String -> DescField
  PBrief       : FC -> String -> DescField
  PReadMe      : FC -> String -> DescField
  PHomePage    : FC -> String -> DescField
  PSourceLoc   : FC -> String -> DescField
  PBugTracker  : FC -> String -> DescField
  PDepends     : List Depends -> DescField
  PModules     : List (FC, ModuleIdent) -> DescField
  PMainMod     : FC -> ModuleIdent -> DescField
  PExec        : String -> DescField
  POpts        : FC -> String -> DescField
  PSourceDir   : FC -> String -> DescField
  PBuildDir    : FC -> String -> DescField
  POutputDir   : FC -> String -> DescField
  PPrebuild    : FC -> String -> DescField
  PPostbuild   : FC -> String -> DescField
  PPreinstall  : FC -> String -> DescField
  PPostinstall : FC -> String -> DescField
  PPreclean    : FC -> String -> DescField
  PPostclean   : FC -> String -> DescField

field : String -> Rule DescField
field fname
      = strField PAuthors "authors"
    <|> strField PMaintainers "maintainers"
    <|> strField PLicense "license"
    <|> strField PBrief "brief"
    <|> strField PReadMe "readme"
    <|> strField PHomePage "homepage"
    <|> strField PSourceLoc "sourceloc"
    <|> strField PBugTracker "bugtracker"
    <|> strField POpts "options"
    <|> strField POpts "opts"
    <|> strField PSourceDir "sourcedir"
    <|> strField PBuildDir "builddir"
    <|> strField POutputDir "outputdir"
    <|> strField PPrebuild "prebuild"
    <|> strField PPostbuild "postbuild"
    <|> strField PPreinstall "preinstall"
    <|> strField PPostinstall "postinstall"
    <|> strField PPreclean "preclean"
    <|> strField PPostclean "postclean"
    <|> do start <- location
           ignore $ exactProperty "version"
           equals
           vs <- sepBy1 dot' integerLit
           end <- location
           pure (PVersion (MkFC (PhysicalPkgSrc fname) start end)
                          (MkPkgVersion (fromInteger <$> vs)))
    <|> do start <- location
           ignore $ exactProperty "version"
           equals
           v <- stringLit
           end <- location
           pure (PVersionDep (MkFC (PhysicalPkgSrc fname) start end) v)
    <|> do ignore $ exactProperty "depends"
           equals
           ds <- sep depends
           pure (PDepends ds)
    <|> do ignore $ exactProperty "modules"
           equals
           ms <- sep (do start <- location
                         m <- moduleIdent
                         end <- location
                         pure (MkFC (PhysicalPkgSrc fname) start end, m))
           pure (PModules ms)
    <|> do ignore $ exactProperty "main"
           equals
           start <- location
           m <- moduleIdent
           end <- location
           pure (PMainMod (MkFC (PhysicalPkgSrc fname) start end) m)
    <|> do ignore $ exactProperty "executable"
           equals
           e <- (stringLit <|> packageName)
           pure (PExec e)
  where
    data Bound = LT PkgVersion Bool | GT PkgVersion Bool

    bound : Rule (List Bound)
    bound
        = do lte
             vs <- sepBy1 dot' integerLit
             pure [LT (MkPkgVersion (fromInteger <$> vs)) True]
      <|> do gte
             vs <- sepBy1 dot' integerLit
             pure [GT (MkPkgVersion (fromInteger <$> vs)) True]
      <|> do lt
             vs <- sepBy1 dot' integerLit
             pure [LT (MkPkgVersion (fromInteger <$> vs)) False]
      <|> do gt
             vs <- sepBy1 dot' integerLit
             pure [GT (MkPkgVersion (fromInteger <$> vs)) False]
      <|> do eqop
             vs <- sepBy1 dot' integerLit
             pure [LT (MkPkgVersion (fromInteger <$> vs)) True,
                   GT (MkPkgVersion (fromInteger <$> vs)) True]

    mkBound : List Bound -> PkgVersionBounds -> EmptyRule PkgVersionBounds
    mkBound (LT b i :: bs) pkgbs
        = maybe (mkBound bs (record { upperBound = Just b,
                                      upperInclusive = i } pkgbs))
                (\_ => fail "Dependency already has an upper bound")
                pkgbs.upperBound
    mkBound (GT b i :: bs) pkgbs
        = maybe (mkBound bs (record { lowerBound = Just b,
                                      lowerInclusive = i } pkgbs))
                (\_ => fail "Dependency already has a lower bound")
                pkgbs.lowerBound
    mkBound [] pkgbs = pure pkgbs


    depends : Rule Depends
    depends
        = do name <- packageName
             bs <- sepBy andop bound
             pure (MkDepends name !(mkBound (concat bs) anyBounds))

    strField : (FC -> String -> DescField) -> String -> Rule DescField
    strField fieldConstructor fieldName
        = do start <- location
             ignore $ exactProperty fieldName
             equals
             str <- stringLit
             end <- location
             pure $ fieldConstructor (MkFC (PhysicalPkgSrc fname) start end) str

parsePkgDesc : String -> Rule (String, List DescField)
parsePkgDesc fname
    = do ignore $ exactProperty "package"
         name <- packageName
         fields <- many (field fname)
         pure (name, fields)

data ParsedMods : Type where

data MainMod : Type where

addField : {auto c : Ref Ctxt Defs} ->
           {auto s : Ref Syn SyntaxInfo} ->
           {auto o : Ref ROpts REPLOpts} ->
           {auto p : Ref ParsedMods (List (FC, ModuleIdent))} ->
           {auto m : Ref MainMod (Maybe (FC, ModuleIdent))} ->
           DescField -> PkgDesc -> Core PkgDesc
addField (PVersion fc n)     pkg = pure $ record { version = Just n } pkg
addField (PVersionDep fc n)  pkg
    = do emitWarning (Deprecated "version numbers must now be of the form x.y.z")
         pure pkg
addField (PAuthors fc a)     pkg = pure $ record { authors = Just a } pkg
addField (PMaintainers fc a) pkg = pure $ record { maintainers = Just a } pkg
addField (PLicense fc a)     pkg = pure $ record { license = Just a } pkg
addField (PBrief fc a)       pkg = pure $ record { brief = Just a } pkg
addField (PReadMe fc a)      pkg = pure $ record { readme = Just a } pkg
addField (PHomePage fc a)    pkg = pure $ record { homepage = Just a } pkg
addField (PSourceLoc fc a)   pkg = pure $ record { sourceloc = Just a } pkg
addField (PBugTracker fc a)  pkg = pure $ record { bugtracker = Just a } pkg
addField (PDepends ds)       pkg = pure $ record { depends = ds } pkg
-- we can't resolve source files for modules without knowing the source directory,
-- so we save them for the second pass
addField (PModules ms)       pkg = do put ParsedMods ms
                                      pure pkg
addField (PMainMod loc n)    pkg = do put MainMod (Just (loc, n))
                                      pure pkg
addField (PExec e)           pkg = pure $ record { executable = Just e } pkg
addField (POpts fc e)        pkg = pure $ record { options = Just (fc, e) } pkg
addField (PSourceDir fc a)   pkg = pure $ record { sourcedir = Just a } pkg
addField (PBuildDir fc a)    pkg = pure $ record { builddir = Just a } pkg
addField (POutputDir fc a)   pkg = pure $ record { outputdir = Just a } pkg
addField (PPrebuild fc e)    pkg = pure $ record { prebuild = Just (fc, e) } pkg
addField (PPostbuild fc e)   pkg = pure $ record { postbuild = Just (fc, e) } pkg
addField (PPreinstall fc e)  pkg = pure $ record { preinstall = Just (fc, e) } pkg
addField (PPostinstall fc e) pkg = pure $ record { postinstall = Just (fc, e) } pkg
addField (PPreclean fc e)    pkg = pure $ record { preclean = Just (fc, e) } pkg
addField (PPostclean fc e)   pkg = pure $ record { postclean = Just (fc, e) } pkg

addFields : {auto c : Ref Ctxt Defs} ->
            {auto s : Ref Syn SyntaxInfo} ->
            {auto o : Ref ROpts REPLOpts} ->
            List DescField -> PkgDesc -> Core PkgDesc
addFields xs desc = do p <- newRef ParsedMods []
                       m <- newRef MainMod Nothing
                       added <- go {p} {m} xs desc
                       setSourceDir (sourcedir added)
                       ms <- get ParsedMods
                       mmod <- get MainMod
                       pure $ record { modules = !(traverse toSource ms)
                                     , mainmod = !(traverseOpt toSource mmod)
                                     } added
  where
    toSource : (FC, ModuleIdent) -> Core (ModuleIdent, String)
    toSource (loc, ns) = pure (ns, !(nsToSource loc ns))
    go : {auto p : Ref ParsedMods (List (FC, ModuleIdent))} ->
         {auto m : Ref MainMod (Maybe (FC, ModuleIdent))} ->
         List DescField -> PkgDesc -> Core PkgDesc
    go [] dsc = pure dsc
    go (x :: xs) dsc = go xs !(addField x dsc)

runScript : Maybe (FC, String) -> Core ()
runScript Nothing = pure ()
runScript (Just (fc, s))
    = do res <- coreLift $ system s
         when (res /= 0) $
            throw (GenericMsg fc "Script failed")

addDeps : {auto c : Ref Ctxt Defs} ->
          PkgDesc -> Core ()
addDeps pkg
    = do defs <- get Ctxt
         traverse_ (\p => addPkgDir p.pkgname p.pkgbounds) (depends pkg)

processOptions : {auto c : Ref Ctxt Defs} ->
                 {auto o : Ref ROpts REPLOpts} ->
                 Maybe (FC, String) -> Core ()
processOptions Nothing = pure ()
processOptions (Just (fc, opts))
    = do let Right clopts = getOpts (words opts)
                | Left err => throw (GenericMsg fc err)
         ignore $ preOptions clopts

compileMain : {auto c : Ref Ctxt Defs} ->
              {auto s : Ref Syn SyntaxInfo} ->
              {auto o : Ref ROpts REPLOpts} ->
              Name -> String -> String -> Core ()
compileMain mainn mfilename exec
    = do modIdent <- ctxtPathToNS mfilename
         m <- newRef MD (initMetadata (PhysicalIdrSrc modIdent))
         u <- newRef UST initUState
         ignore $ loadMainFile mfilename
         ignore $ compileExp (PRef replFC mainn) exec

prepareCompilation : {auto c : Ref Ctxt Defs} ->
                     {auto s : Ref Syn SyntaxInfo} ->
                     {auto o : Ref ROpts REPLOpts} ->
                     PkgDesc ->
                     List CLOpt ->
                     Core (List Error)
prepareCompilation pkg opts =
  do
    defs <- get Ctxt

    processOptions (options pkg)
    addDeps pkg

    ignore $ preOptions opts

    runScript (prebuild pkg)

    let toBuild = maybe (map snd (modules pkg))
                        (\m => snd m :: map snd (modules pkg))
                        (mainmod pkg)
    buildAll toBuild

build : {auto c : Ref Ctxt Defs} ->
        {auto s : Ref Syn SyntaxInfo} ->
        {auto o : Ref ROpts REPLOpts} ->
        PkgDesc ->
        List CLOpt ->
        Core (List Error)
build pkg opts
    = do [] <- prepareCompilation pkg opts
            | errs => pure errs

         case executable pkg of
              Nothing => pure ()
              Just exec =>
                   do let Just (mainNS, mainFile) = mainmod pkg
                               | Nothing => throw (GenericMsg emptyFC "No main module given")
                      let mainName = NS (miAsNamespace mainNS) (UN "main")
                      compileMain mainName mainFile exec

         runScript (postbuild pkg)
         pure []

copyFile : String -> String -> IO (Either FileError ())
copyFile src dest
    = do Right buf <- readFromFile src
             | Left err => pure (Left err)
         writeToFile dest buf

installFrom : {auto o : Ref ROpts REPLOpts} ->
              {auto c : Ref Ctxt Defs} ->
              String -> String -> ModuleIdent -> Core ()
installFrom builddir destdir ns
    = do let ttcfile = ModuleIdent.toPath ns
         let ttcPath = builddir </> "ttc" </> ttcfile <.> "ttc"
         objPaths_in <- traverse
                     (\cg =>
                        do Just cgdata <- getCG cg
                                | Nothing => pure Nothing
                           let Just ext = incExt cgdata
                                | Nothing => pure Nothing
                           let srcFile = builddir </> "ttc" </> ttcfile <.> ext
                           let destFile = destdir </> ttcfile <.> ext
                           let Just (dir, _) = splitParent destFile
                                | Nothing => pure Nothing
                           ensureDirectoryExists dir
                           pure $ Just (srcFile, destFile))
                     (incrementalCGs !getSession)
         let objPaths = mapMaybe id objPaths_in

         let modPath  = reverse $ fromMaybe [] $ tail' $ unsafeUnfoldModuleIdent ns
         let destNest = joinPath modPath
         let destPath = destdir </> destNest
         let destFile = destdir </> ttcfile <.> "ttc"

         Right _ <- coreLift $ mkdirAll $ destNest
             | Left err => throw $ InternalError $ unlines
                             [ "Can't make directories " ++ show modPath
                             , show err ]
         coreLift $ putStrLn $ "Installing " ++ ttcPath ++ " to " ++ destPath
         Right _ <- coreLift $ copyFile ttcPath destFile
             | Left err => throw $ InternalError $ unlines
                             [ "Can't copy file " ++ ttcPath ++ " to " ++ destPath
                             , show err ]
         -- Copy object files, if any. They don't necessarily get created,
         -- since some modules don't generate any code themselves.
         traverse_ (\ (obj, dest) =>
                      do coreLift $ putStrLn $ "Installing " ++ obj ++ " to " ++ destPath
                         ignore $ coreLift $ copyFile obj dest)
                   objPaths

         pure ()

installSrcFrom : {auto c : Ref Ctxt Defs} ->
                 String -> String -> (ModuleIdent, FileName) -> Core ()
installSrcFrom wdir destdir (ns, srcRelPath)
    = do let srcfile = ModuleIdent.toPath ns
         let srcPath = wdir </> srcRelPath
         let Just ext = extension srcPath
           | _ => throw (InternalError $
                "Unexpected failure when installing source file:\n"
              ++ srcPath
              ++ "\n"
              ++ "Can't extract file extension.")

         let modPath  = reverse $ fromMaybe [] $ tail' $ unsafeUnfoldModuleIdent ns
         let destNest = joinPath modPath
         let destPath = destdir </> destNest
         let destFile = destdir </> srcfile <.> ext

         Right _ <- coreLift $ mkdirAll $ destNest
             | Left err => throw $ InternalError $ unlines
                             [ "Can't make directories " ++ show modPath
                             , show err ]
         coreLift $ putStrLn $ "Installing " ++ srcPath ++ " to " ++ destPath
         when !(coreLift $ exists destFile) $ do
           -- Grant read/write access to the file we are about to overwrite.
           Right _ <- coreLift $ chmod destFile
             (MkPermissions [Read, Write] [Read, Write] [Read, Write])
             | Left err => throw $ UserError (show err)
           pure ()
         Right _ <- coreLift $ copyFile srcPath destFile
             | Left err => throw $ InternalError $ unlines
                             [ "Can't copy file " ++ srcPath ++ " to " ++ destPath
                             , show err ]
         -- Make the source read-only
         Right _ <- coreLift $ chmod destFile (MkPermissions [Read] [Read] [Read])
           | Left err => throw $ UserError (show err)
         pure ()

-- Install all the built modules in prefix/package/
-- We've already built and checked for success, so if any don't exist that's
-- an internal error.
install : {auto c : Ref Ctxt Defs} ->
          {auto o : Ref ROpts REPLOpts} ->
          PkgDesc ->
          List CLOpt ->
          (installSrc : Bool) ->
          Core ()
install pkg opts installSrc -- not used but might be in the future
    = do defs <- get Ctxt
         let build = build_dir (dirs (options defs))
         let src = source_dir (dirs (options defs))
         runScript (preinstall pkg)
         let toInstall = maybe (modules pkg)
                               (:: modules pkg)
                               (mainmod pkg)
         wdir <- getWorkingDir
         -- Make the package installation directory
         let targetDir = prefix_dir (dirs (options defs)) </>
                             "idris2-" ++ showVersion False version </>
                             installDir pkg
         Right _ <- coreLift $ mkdirAll targetDir
             | Left err => throw $ InternalError $ unlines
                             [ "Can't make directory " ++ targetDir
                             , show err ]
         True <- coreLift $ changeDir targetDir
             | False => throw $ InternalError $ "Can't change directory to " ++ targetDir

         -- We're in that directory now, so copy the files from
         -- wdir/build into it
         traverse_ (installFrom (wdir </> build) targetDir . fst) toInstall
         when installSrc $ do
           traverse_ (installSrcFrom wdir targetDir) toInstall
         coreLift_ $ changeDir wdir

         runScript (postinstall pkg)

-- Check package without compiling anything.
check : {auto c : Ref Ctxt Defs} ->
        {auto s : Ref Syn SyntaxInfo} ->
        {auto o : Ref ROpts REPLOpts} ->
        PkgDesc ->
        List CLOpt ->
        Core (List Error)
check pkg opts =
  do
    [] <- prepareCompilation pkg opts
      | errs => pure errs

    runScript (postbuild pkg)
    pure []

makeDoc : {auto c : Ref Ctxt Defs} ->
          {auto s : Ref Syn SyntaxInfo} ->
          {auto o : Ref ROpts REPLOpts} ->
          PkgDesc ->
          List CLOpt ->
          Core (List Error)
makeDoc pkg opts =
    do [] <- prepareCompilation pkg opts
         | errs => pure errs

       defs <- get Ctxt
       let build = build_dir (dirs (options defs))
       let docBase = build </> "docs"
       let docDir = docBase </> "docs"
       Right () <- coreLift $ mkdirAll docDir
         | Left err => fileError docDir err
       u <- newRef UST initUState
       setPPrint (MkPPOpts False False True)

       [] <- concat <$> for (modules pkg) (\(mod, filename) => do
           let ns = miAsNamespace mod
           addImport (MkImport emptyFC False mod ns)
           defs <- get Ctxt
           names <- allNames (gamma defs)
           let allInNamespace = filter (inNS ns) names
           visibleNames <- filterM (visible defs) allInNamespace

           let outputFilePath = docDir </> (show mod ++ ".html")
           allDocs <- annotate Declarations <$> vcat <$> for (sort visibleNames) (getDocsForName emptyFC)
           Right () <- coreLift $ writeFile outputFilePath !(renderModuleDoc mod allDocs)
             | Left err => fileError (docBase </> "index.html") err

           pure $ the (List Error) []
         )
         | errs => pure errs

       Right () <- coreLift $ writeFile (docBase </> "index.html") $ renderDocIndex pkg
         | Left err => fileError (docBase </> "index.html") err

       css <- readDataFile "docs/styles.css"
       Right () <- coreLift $ writeFile (docBase </> "styles.css") css
         | Left err => fileError (docBase </> "styles.css") err

       runScript (postbuild pkg)
       pure []
  where
    visible : Defs -> Name -> Core Bool
    visible defs n
        = do Just def <- lookupCtxtExact n (gamma defs)
                  | Nothing => pure False
             -- TODO: if we can find out, whether a def has been declared as
             -- part of an interface, hide it here
             pure $ case definition def of
                         (DCon _ _ _) => False
                         _ => (visibility def /= Private)

    inNS : Namespace -> Name -> Bool
    inNS ns (NS xns (UN _)) = ns == xns
    inNS _ _ = False

    fileError : String -> FileError -> Core (List Error)
    fileError filename err = pure [FileErr filename err]

-- Data.These.bitraverse hand specialised for Core
bitraverseC : (a -> Core c) -> (b -> Core d) -> These a b -> Core (These c d)
bitraverseC f g (This a)   = [| This (f a) |]
bitraverseC f g (That b)   = [| That (g b) |]
bitraverseC f g (Both a b) = [| Both (f a) (g b) |]

-- Data.StringTrie.foldWithKeysM hand specialised for Core
foldWithKeysC : Monoid b => (List String -> Core b) -> (List String -> a -> Core b) -> StringTrie a -> Core b
foldWithKeysC {a} {b} fk fv = go []
  where
  go : List String -> StringTrie a -> Core b
  go ks (MkStringTrie nd) =
    map bifold $ bitraverseC
                   (fv ks)
                   (\sm => foldlC
                             (\x, (k, vs) =>
                               do let ks' = ks++[k]
                                  y <- assert_total $ go ks' vs
                                  z <- fk ks'
                                  pure $ x <+> y <+> z)
                             neutral
                             (StringMap.toList sm))
                   nd

clean : {auto c : Ref Ctxt Defs} ->
        {auto o : Ref ROpts REPLOpts} ->
        PkgDesc ->
        List CLOpt ->
        Core ()
clean pkg opts -- `opts` is not used but might be in the future
    = do defs <- get Ctxt
         runScript (preclean pkg)
         let pkgmods = maybe
                         (map fst (modules pkg))
                         (\m => fst m :: map fst (modules pkg))
                         (mainmod pkg)
         let toClean : List (List String, String)
               = mapMaybe (\ mod => case unsafeUnfoldModuleIdent mod of
                                       [] => Nothing
                                       (x :: xs) => Just(xs, x))
                          pkgmods
         srcdir <- getWorkingDir
         let d = dirs (options defs)
         let builddir = srcdir </> build_dir d </> "ttc"
         let outputdir = srcdir </> outputDirWithDefault d
         -- the usual pair syntax breaks with `No such variable a` here for some reason
         let pkgTrie : StringTrie (List String)
                     = foldl (\trie, ksv =>
                                let ks = Builtin.fst ksv
                                    v = Builtin.snd ksv
                                  in
                                insertWith (reverse ks) (maybe [v] (v::)) trie) empty toClean
         foldWithKeysC (deleteFolder builddir)
                       (\ks => map concat . traverse (deleteBin builddir ks))
                       pkgTrie
         deleteFolder builddir []
         maybe (pure ()) (\e => delete (outputdir </> e))
               (executable pkg)
         runScript (postclean pkg)
  where
    delete : String -> Core ()
    delete path = do Right () <- coreLift $ removeFile path
                       | Left err => pure ()
                     coreLift $ putStrLn $ "Removed: " ++ path

    deleteFolder : String -> List String -> Core ()
    deleteFolder builddir ns = delete $ builddir </> joinPath ns

    deleteBin : String -> List String -> String -> Core ()
    deleteBin builddir ns mod
        = do let ttFile = builddir </> joinPath ns </> mod
             delete $ ttFile <.> "ttc"
             delete $ ttFile <.> "ttm"

-- Just load the given module, if it exists, which will involve building
-- it if necessary
runRepl : {auto c : Ref Ctxt Defs} ->
          {auto s : Ref Syn SyntaxInfo} ->
          {auto o : Ref ROpts REPLOpts} ->
          Maybe String ->
          Core ()
runRepl fname = do
  u <- newRef UST initUState
  origin <- maybe
    (pure $ Virtual Interactive) (\fname => do
      modIdent <- ctxtPathToNS fname
      pure (PhysicalIdrSrc modIdent)
      ) fname
  m <- newRef MD (initMetadata origin)
  case fname of
      Nothing => pure ()
      Just fn => do
        errs <- loadMainFile fn
        displayErrors errs
  repl {u} {s}

export
parsePkgFile : {auto c : Ref Ctxt Defs} ->
               {auto s : Ref Syn SyntaxInfo} ->
               {auto o : Ref ROpts REPLOpts} ->
               String -> Core PkgDesc
parsePkgFile file = do
  Right (pname, fs) <- coreLift $ parseFile file
                                          (do desc <- parsePkgDesc file
                                              eoi
                                              pure desc)
      | Left err => throw err
  addFields fs (initPkgDesc pname)

||| If the user did not provide a package file we can look in the working
||| directory. If there is exactly one `.ipkg` file then use that!
localPackageFile : Maybe String -> Core String
localPackageFile (Just fp) = pure fp
localPackageFile Nothing
  = do wdir <- getWorkingDir
       tree <- coreLift (explore $ parse wdir)
       let candidates = map fileName tree.files
       case filter (".ipkg" `isSuffixOf`) candidates of
         [fp] => pure fp
         [] => throw $ UserError "No .ipkg file supplied and none could be found in the working directory."
         _ => throw $ UserError "No .ipkg file supplied and the working directory contains more than one."

processPackage : {auto c : Ref Ctxt Defs} ->
                 {auto s : Ref Syn SyntaxInfo} ->
                 {auto o : Ref ROpts REPLOpts} ->
                 List CLOpt ->
                 (PkgCommand, Maybe String) ->
                 Core ()
processPackage opts (cmd, mfile)
    = withCtxt . withSyn . withROpts $ case cmd of
        Init =>
          do pkg <- coreLift interactive
             let fp = fromMaybe (pkg.name ++ ".ipkg") mfile
             False <- coreLift (exists fp)
               | _ => throw (GenericMsg emptyFC ("File " ++ fp ++ " already exists"))
             Right () <- coreLift $ writeFile fp (show $ the (Doc ()) $ pretty pkg)
               | Left err => throw (FileErr fp err)
             pure ()
        _ =>
          do file <- localPackageFile mfile
             let Just (dir, filename) = splitParent file
                 | _ => throw $ InternalError "Tried to split empty string"
             let True = isSuffixOf ".ipkg" filename
                 | _ => do coreLift $ putStrLn ("Packages must have an '.ipkg' extension: " ++ show file ++ ".")
                           coreLift (exitWith (ExitFailure 1))
             setWorkingDir dir
             Right (pname, fs) <- coreLift $ parseFile filename (parsePkgDesc filename <* eoi)
                | Left err => throw err
             pkg <- addFields fs (initPkgDesc pname)
             whenJust (builddir pkg) setBuildDir
             setOutputDir (outputdir pkg)
             case cmd of
                  Build => do [] <- build pkg opts
                                 | errs => coreLift (exitWith (ExitFailure 1))
                              pure ()
                  MkDoc => do [] <- makeDoc pkg opts
                                 | errs => coreLift (exitWith (ExitFailure 1))
                              pure ()
                  Install => do [] <- build pkg opts
                                   | errs => coreLift (exitWith (ExitFailure 1))
                                install pkg opts {installSrc = False}
                  InstallWithSrc =>
                             do [] <- build pkg opts
                                   | errs => coreLift (exitWith (ExitFailure 1))
                                install pkg opts {installSrc = True}
                  Typecheck => do
                    [] <- check pkg opts
                      | errs => coreLift (exitWith (ExitFailure 1))
                    pure ()
                  Clean => clean pkg opts
                  REPL => do
                    [] <- build pkg opts
                       | errs => coreLift (exitWith (ExitFailure 1))
                    runRepl (map snd $ mainmod pkg)
                  Init => pure () -- already handled earlier

record PackageOpts where
  constructor MkPFR
  pkgDetails : List (PkgCommand, Maybe String)
  oopts : List CLOpt
  hasError : Bool

partitionOpts : List CLOpt -> PackageOpts
partitionOpts opts = foldr pOptUpdate (MkPFR [] [] False) opts
  where
    data OptType : Type where
      PPackage : PkgCommand -> Maybe String -> OptType
      POpt : OptType
      PIgnore : OptType
      PErr : OptType
    optType : CLOpt -> OptType
<<<<<<< HEAD
    optType (Package cmd f)  = PPackage cmd f
    optType Quiet            = POpt
    optType Verbose          = POpt
    optType Timing           = POpt
    optType CaseTreeHeuristics = POpt
    optType (Logging l)      = POpt
    optType (DumpCases f)    = POpt
    optType (DumpLifted f)   = POpt
    optType (DumpVMCode f)   = POpt
    optType DebugElabCheck   = POpt
    optType (SetCG f)        = POpt
    optType (Directive d)    = POpt
    optType (BuildDir f)     = POpt
    optType (OutputDir f)    = POpt
    optType (ConsoleWidth n) = PIgnore
    optType (Color b)        = PIgnore
    optType NoBanner         = PIgnore
    optType x                = PErr
=======
    optType (Package cmd f)        = PPackage cmd f
    optType Quiet                  = POpt
    optType Verbose                = POpt
    optType Timing                 = POpt
    optType (Logging l)            = POpt
    optType (DumpCases f)          = POpt
    optType (DumpLifted f)         = POpt
    optType (DumpVMCode f)         = POpt
    optType DebugElabCheck         = POpt
    optType (SetCG f)              = POpt
    optType (Directive d)          = POpt
    optType (BuildDir f)           = POpt
    optType (OutputDir f)          = POpt
    optType WarningsAsErrors       = POpt
    optType HashesInsteadOfModTime = POpt
    optType Profile                = POpt
    optType (ConsoleWidth n)       = PIgnore
    optType (Color b)              = PIgnore
    optType NoBanner               = PIgnore
    optType x                      = PErr
>>>>>>> a880b988

    pOptUpdate : CLOpt -> (PackageOpts -> PackageOpts)
    pOptUpdate opt with (optType opt)
      pOptUpdate opt | (PPackage cmd f) = record {pkgDetails $= ((cmd, f)::)}
      pOptUpdate opt | POpt    = record {oopts $= (opt::)}
      pOptUpdate opt | PIgnore = id
      pOptUpdate opt | PErr    = record {hasError = True}

errorMsg : String
errorMsg = unlines
  [ "Not all command line options can be used to override package options.\n"
  , "Overridable options are:"
  , "    --quiet"
  , "    --verbose"
  , "    --timing"
  , "    --log <log level>"
  , "    --dumpcases <file>"
  , "    --dumplifted <file>"
  , "    --dumpvmcode <file>"
  , "    --debug-elab-check"
  , "    --codegen <cg>"
  , "    --directive <directive>"
  , "    --build-dir <dir>"
  , "    --output-dir <dir>"
  ]

export
processPackageOpts : {auto c : Ref Ctxt Defs} ->
                     {auto s : Ref Syn SyntaxInfo} ->
                     {auto o : Ref ROpts REPLOpts} ->
                     List CLOpt -> Core Bool
processPackageOpts opts
    = do (MkPFR cmds@(_::_) opts' err) <- pure $ partitionOpts opts
             | (MkPFR Nil opts' _) => pure False
         if err
           then coreLift $ putStrLn (errorMsg ++ "\n")
           else traverse_ (processPackage opts') cmds
         pure True


-- find an ipkg file in one of the parent directories
-- If it exists, read it, set the current directory to the root of the source
-- tree, and set the relevant command line options before proceeding
export
findIpkg : {auto c : Ref Ctxt Defs} ->
           {auto r : Ref ROpts REPLOpts} ->
           {auto s : Ref Syn SyntaxInfo} ->
           Maybe String -> Core (Maybe String)
findIpkg fname
   = do Just (dir, ipkgn, up) <- coreLift findIpkgFile
             | Nothing => pure fname
        coreLift_ $ changeDir dir
        setWorkingDir dir
        Right (pname, fs) <- coreLift $ parseFile ipkgn
                                 (do desc <- parsePkgDesc ipkgn
                                     eoi
                                     pure desc)
            | Left err => throw err
        pkg <- addFields fs (initPkgDesc pname)
        maybe (pure ()) setBuildDir (builddir pkg)
        setOutputDir (outputdir pkg)
        processOptions (options pkg)
        loadDependencies (depends pkg)
        case fname of
             Nothing => pure Nothing
             Just srcpath  =>
                do let src' = up </> srcpath
                   setSource src'
                   opts <- get ROpts
                   put ROpts (record { mainfile = Just src' } opts)
                   pure (Just src')
  where
    dropHead : String -> List String -> List String
    dropHead str [] = []
    dropHead str (x :: xs)
        = if x == str then xs else x :: xs

    loadDependencies : List Depends -> Core ()
    loadDependencies = traverse_ (\p => addPkgDir p.pkgname p.pkgbounds)<|MERGE_RESOLUTION|>--- conflicted
+++ resolved
@@ -730,31 +730,12 @@
       PIgnore : OptType
       PErr : OptType
     optType : CLOpt -> OptType
-<<<<<<< HEAD
-    optType (Package cmd f)  = PPackage cmd f
-    optType Quiet            = POpt
-    optType Verbose          = POpt
-    optType Timing           = POpt
-    optType CaseTreeHeuristics = POpt
-    optType (Logging l)      = POpt
-    optType (DumpCases f)    = POpt
-    optType (DumpLifted f)   = POpt
-    optType (DumpVMCode f)   = POpt
-    optType DebugElabCheck   = POpt
-    optType (SetCG f)        = POpt
-    optType (Directive d)    = POpt
-    optType (BuildDir f)     = POpt
-    optType (OutputDir f)    = POpt
-    optType (ConsoleWidth n) = PIgnore
-    optType (Color b)        = PIgnore
-    optType NoBanner         = PIgnore
-    optType x                = PErr
-=======
     optType (Package cmd f)        = PPackage cmd f
     optType Quiet                  = POpt
     optType Verbose                = POpt
     optType Timing                 = POpt
     optType (Logging l)            = POpt
+    optType CaseTreeHeuristics     = POpt
     optType (DumpCases f)          = POpt
     optType (DumpLifted f)         = POpt
     optType (DumpVMCode f)         = POpt
@@ -770,7 +751,6 @@
     optType (Color b)              = PIgnore
     optType NoBanner               = PIgnore
     optType x                      = PErr
->>>>>>> a880b988
 
     pOptUpdate : CLOpt -> (PackageOpts -> PackageOpts)
     pOptUpdate opt with (optType opt)
