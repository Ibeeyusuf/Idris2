--- conflicted
+++ resolved
@@ -286,12 +286,8 @@
           (xs : List (WithBounds tok)) ->
           ParseResult state tok ty
 doParse s com (Empty val) xs = Res s com (irrelevantBounds val) xs
-<<<<<<< HEAD
-doParse s com (Fail location fatal str) xs = Failure com fatal (Error str (maybe (bounds <$> head' xs) Just location) ::: Nil)
-=======
-doParse s com (Fail location fatal str) xs
-  = Failure com fatal str (location <|> (bounds <$> head' xs))
->>>>>>> 15bc6a39
+doParse s com (Fail location fatal str) xs 
+    = Failure com fatal (Error str (location <|> (bounds <$> head' xs)) ::: Nil)
 doParse s com (Try g) xs = case doParse s com g xs of
   -- recover from fatal match but still propagate the 'commit'
   Failure com _ errs => Failure com False errs
