--- conflicted
+++ resolved
@@ -2,15 +2,9 @@
 -- If we get more builtins it might be wise to move each builtin to it's own file.
 module TTImp.ProcessBuiltin
 
-<<<<<<< HEAD
-import Data.Fin
 import Data.List
 
-=======
-import Data.List
-
 import Libraries.Data.Fin as Libs
->>>>>>> a28bc655
 import Libraries.Data.NameMap
 
 import Core.CaseTree
